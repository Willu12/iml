--- conflicted
+++ resolved
@@ -1,945 +1,462 @@
 {
-<<<<<<< HEAD
- "cells": [
-  {
-   "cell_type": "markdown",
-   "metadata": {},
-   "source": [
-    "This notebook demonstrates the training process for different CNN architectures on our audio classification task.\n",
-    "\n",
-    "## Overview of Steps:\n",
-    "1. **Setup and Configuration**: Import required libraries and set up basic configurations\n",
-    "2. **Model Training Pipeline**: Train and evaluate different CNN architectures\n",
-    "3. **Results Comparison**: Compare performance across different model architectures\n"
-   ]
+  "cells": [
+    {
+      "cell_type": "markdown",
+      "metadata": {},
+      "source": [
+        "This notebook demonstrates the training process for different CNN architectures on our audio classification task.\n",
+        "\n",
+        "## Overview of Steps:\n",
+        "1. **Setup and Configuration**: Import required libraries and set up basic configurations\n",
+        "2. **Model Training Pipeline**: Train and evaluate different CNN architectures\n",
+        "3. **Results Comparison**: Compare performance across different model architectures\n"
+      ]
+    },
+    {
+      "cell_type": "markdown",
+      "metadata": {},
+      "source": [
+        "## Set up paths and imports"
+      ]
+    },
+    {
+      "cell_type": "code",
+      "execution_count": null,
+      "metadata": {},
+      "outputs": [],
+      "source": [
+        "import os\n",
+        "\n",
+        "import torch\n",
+        "from torchvision import transforms\n",
+        "\n",
+        "if not os.path.exists(\"./notebooks\"):\n",
+        "    %cd ..\n",
+        "\n",
+        "import src.model\n",
+        "from src.training import do_train, do_test\n",
+        "from src.dataset import prepare_dataset_loaders\n",
+        "from src.data_processing import load_mean_std\n",
+        "from src.config import DATASET_DIR\n",
+        "\n",
+        "wandb_enabled = False"
+      ]
+    },
+    {
+      "cell_type": "markdown",
+      "metadata": {},
+      "source": [
+        "## 1. Load standarization data and define Config"
+      ]
+    },
+    {
+      "cell_type": "markdown",
+      "metadata": {},
+      "source": [
+        "1. **Data Standardization**:\n",
+        "   We load pre-computed mean and standard deviation values from the training dataset. These values are used to normalize input images, ensuring they have zero mean and unit variance, which helps stabilize training.\n",
+        "\n",
+        "2. **Training Configuration**:\n",
+        "   The Config class defines key hyperparameters:\n",
+        "   - `learning_rate`: Controls the step size during optimization (default: 0.001)\n",
+        "   - `epochs`: Number of complete passes through the training dataset (default: 40)\n",
+        "   - `batch_size`: Number of samples processed before model update (default: 32)"
+      ]
+    },
+    {
+      "cell_type": "code",
+      "execution_count": null,
+      "metadata": {},
+      "outputs": [],
+      "source": [
+        "mean, std = load_mean_std(f\"{DATASET_DIR}/scaling_params.json\")\n",
+        "\n",
+        "class Config:\n",
+        "    def __init__(self, lr=0.001, epochs=40, batch_size=32):\n",
+        "        self.learning_rate = lr\n",
+        "        self.epochs = epochs\n",
+        "        self.batch_size = batch_size"
+      ]
+    },
+    {
+      "cell_type": "markdown",
+      "metadata": {},
+      "source": [
+        "### Optionally initialize W&B project"
+      ]
+    },
+    {
+      "cell_type": "code",
+      "execution_count": null,
+      "metadata": {},
+      "outputs": [],
+      "source": [
+        "wandb_enabled = True"
+      ]
+    },
+    {
+      "cell_type": "markdown",
+      "metadata": {},
+      "source": [
+        "## 2. Choose device"
+      ]
+    },
+    {
+      "cell_type": "code",
+      "execution_count": null,
+      "metadata": {},
+      "outputs": [],
+      "source": [
+        "device = torch.device(\"cuda\" if torch.cuda.is_available() else \"cpu\")"
+      ]
+    },
+    {
+      "cell_type": "markdown",
+      "metadata": {},
+      "source": [
+        "# Choose your architecture"
+      ]
+    },
+    {
+      "cell_type": "markdown",
+      "metadata": {},
+      "source": [
+        "This notebook supports training of several CNN architectures, each with distinct characteristics:\n",
+        "\n",
+        "### 1. TutorialCNN\n",
+        "- A basic CNN architecture designed for learning purposes\n",
+        "- Input images are resized to 32x32\n",
+        "- Features:\n",
+        "  - Simple convolutional layers\n",
+        "  - Max pooling\n",
+        "  - Basic fully connected layers\n",
+        "- Best suited for initial learning and baseline comparisons\n",
+        "\n",
+        "### 2. OriginalSizeCNN\n",
+        "- Processes images at their original resolution\n",
+        "- More complex architecture than TutorialCNN\n",
+        "- Features:\n",
+        "  - Multiple convolutional layers\n",
+        "  - Deeper network structure\n",
+        "  - Maintains spatial information longer\n",
+        "\n",
+        "### 3. ResNet with Configurable Components\n",
+        "- Advanced architecture with optional features\n",
+        "- Configurable parameters:\n",
+        "  - Batch normalization\n",
+        "  - Residual (skip) connections\n",
+        "- Variants available:\n",
+        "  - ResNetBatchNormalization (both features enabled)\n",
+        "  - ResNetNoBatchNormalization (only skip connections)\n",
+        "  - NotResNet (neither feature enabled)\n",
+        "- Demonstrates modern deep learning techniques\n",
+        "\n",
+        "Each architecture can be trained using either Adam or SGD optimizers, with different learning rates and hyperparameters affecting their performance.\n"
+      ]
+    },
+    {
+      "cell_type": "code",
+      "execution_count": null,
+      "metadata": {},
+      "outputs": [],
+      "source": [
+        "name = \"TutorialCNN\"\n",
+        "model = src.model.TutorialCNN()\n",
+        "config = Config()\n",
+        "transform = transforms.Compose([\n",
+        "    transforms.Resize((32,32)),\n",
+        "    transforms.ToTensor(),\n",
+        "    transforms.Normalize(mean, std)\n",
+        "])\n",
+        "train_loader, val_loader, test_loader = prepare_dataset_loaders(transform, config.batch_size)\n",
+        "criterion = torch.nn.CrossEntropyLoss()\n",
+        "optimizer = torch.optim.Adam(model.parameters(), lr=config.learning_rate)\n",
+        "\n",
+        "run = do_train(name, train_loader, val_loader, config, model, criterion, optimizer, device, wandb_enabled)\n",
+        "do_test(name, test_loader, model.__class__, {}, run.id, device, wandb_enabled)"
+      ]
+    },
+    {
+      "cell_type": "code",
+      "execution_count": null,
+      "metadata": {},
+      "outputs": [],
+      "source": [
+        "name = \"OriginalSizeCNN\"\n",
+        "model = src.model.OriginalSizeCNN()\n",
+        "config = Config()\n",
+        "transform = transforms.Compose([\n",
+        "    transforms.ToTensor(),\n",
+        "    transforms.Normalize(mean, std)\n",
+        "])\n",
+        "train_loader, val_loader, test_loader = prepare_dataset_loaders(transform, config.batch_size)\n",
+        "criterion = torch.nn.CrossEntropyLoss()\n",
+        "optimizer = torch.optim.Adam(model.parameters(), lr=config.learning_rate)\n",
+        "\n",
+        "run = do_train(name, train_loader, val_loader, config, model, criterion, optimizer, device, wandb_enabled)\n",
+        "do_test(name, test_loader, model.__class__, {}, run.id, device, wandb_enabled)"
+      ]
+    },
+    {
+      "cell_type": "code",
+      "execution_count": null,
+      "metadata": {},
+      "outputs": [],
+      "source": [
+        "name = \"ResNetBatchNormalization\"\n",
+        "model_args={\n",
+        "    \"batch_normalization\": True,\n",
+        "    \"residual_connections\": True\n",
+        "}\n",
+        "model = src.model.OurResNet(**model_args)\n",
+        "config = Config()\n",
+        "transform = transforms.Compose([\n",
+        "    transforms.ToTensor(),\n",
+        "    transforms.Normalize(mean, std)\n",
+        "])\n",
+        "train_loader, val_loader, test_loader = prepare_dataset_loaders(transform, config.batch_size)\n",
+        "criterion = torch.nn.CrossEntropyLoss()\n",
+        "optimizer = torch.optim.Adam(model.parameters(), lr=config.learning_rate)\n",
+        "\n",
+        "run = do_train(name, train_loader, val_loader, config, model, criterion, optimizer, device, wandb_enabled)\n",
+        "do_test(name, test_loader, model.__class__, model_args, run.id, device, wandb_enabled)"
+      ]
+    },
+    {
+      "cell_type": "markdown",
+      "metadata": {},
+      "source": [
+        "## Comparison of our CNN architectures\n",
+        "Comparison of architectures trainable using this notebook can be seen [here](https://wandb.ai/mytkom-warsaw-university-of-technology/iml/reports/Comparison-of-from-scratch-architectures--VmlldzoxMDU0MDk4NQ?accessToken=mle3zdqu8bxvrc4z8pdhl89talltdlml5gw5zmictx9e0qhvue0k5awsdggr37vp).\n",
+        "\n",
+        "`TutorialCNN` demonstrated considerably lower validation and test accuracy as well as F1 scores. It also converged much more slowly. In contrast, `OriginalSizeCNN` and `ResNetBatchNormalization` exhibited similar performance, with `ResNetBatchNormalization` converging slightly faster. We believe the lack of a significant difference between their performances is due to the simplicity of the classification task."
+      ]
+    },
+    {
+      "cell_type": "markdown",
+      "metadata": {},
+      "source": [
+        "## Appendix A. Impact of Data Normalization on Neural Network Performance\n",
+        "\n",
+        "This section introduces an alternative configuration of the `TutorialCNN` neural network, where data normalization is omitted. All other settings and hyperparameters remain unchanged. The results of the performance comparison between the normalized and non-normalized datasets using `TutorialCNN` can be found [here](https://api.wandb.ai/links/mytkom-warsaw-university-of-technology/wj0f1okh)."
+      ]
+    },
+    {
+      "cell_type": "code",
+      "execution_count": null,
+      "metadata": {},
+      "outputs": [],
+      "source": [
+        "name = \"TutorialCNN without standardization\"\n",
+        "model = src.model.TutorialCNN()\n",
+        "config = Config()\n",
+        "transform = transforms.Compose([\n",
+        "    transforms.Resize((32,32)),\n",
+        "    transforms.ToTensor()\n",
+        "])\n",
+        "train_loader, val_loader, test_loader = prepare_dataset_loaders(transform, config.batch_size)\n",
+        "criterion = torch.nn.CrossEntropyLoss()\n",
+        "optimizer = torch.optim.Adam(model.parameters(), lr=config.learning_rate)\n",
+        "\n",
+        "run = do_train(name, train_loader, val_loader, config, model, criterion, optimizer, device, wandb_enabled)\n",
+        "do_test(name, test_loader, model.__class__, {}, run.id, device, wandb_enabled)"
+      ]
+    },
+    {
+      "cell_type": "markdown",
+      "metadata": {},
+      "source": [
+        "## Appendix B. Impact of Skip Connections and Batch Normalization in Residual Networks\n",
+        "\n",
+        "In this section, we delve into the significance of **residual addition (skip connections)** and **batch normalization** in training deep convolutional neural networks, particularly focusing on their role within the `OurResNet` architecture. To demonstrate their impact, we compare three training configurations:\n",
+        "\n",
+        "1. **`NotResNet`:** A baseline architecture without skip connections or batch normalization. This configuration employs only convolutional and pooling layers, which limits its ability to mitigate vanishing gradients and optimize deeper architectures effectively.\n",
+        "\n",
+        "2. **`ResNetNoBatchNormalization`:** This version incorporates skip connections but excludes batch normalization. It demonstrates the advantage of residual addition while highlighting the challenges posed by the lack of batch normalization.\n",
+        "\n",
+        "3. **`ResNetBatchNormalization` (default configuration):** This configuration includes both skip connections and batch normalization, showcasing the synergistic effect of these features on performance.\n",
+        "\n",
+        "### Role of Skip Connections (Residual Addition)\n",
+        "\n",
+        "Skip connections are central to residual networks, enabling the output of a layer to \"skip\" over one or more subsequent layers and be added to the output of a deeper layer. This technique facilitates:\n",
+        "- **Gradient flow:** During backpropagation, skip connections ensure that gradients can bypass intermediate layers, reducing the risk of vanishing gradients.\n",
+        "- **Optimization stability:** They provide a direct pathway for information, simplifying optimization for deeper networks.\n",
+        "- **Feature reuse:** By combining learned features with earlier representations, skip connections enable the network to refine its understanding without losing essential information.\n",
+        "\n",
+        "In the `OurResNet` architecture, each residual block optionally applies residual addition. When enabled, the network adds the input of the block (possibly downsampled) to the output of the final convolutional layer in that block, ensuring efficient information propagation.\n",
+        "\n",
+        "### Role of Batch Normalization\n",
+        "\n",
+        "Batch normalization normalizes the activations of a layer for each mini-batch during training. This process has multiple benefits:\n",
+        "- **Faster convergence:** By reducing internal covariate shift, batch normalization allows the model to converge faster.\n",
+        "- **Regularization:** It introduces slight noise during training, which acts as a regularizer and reduces the risk of overfitting.\n",
+        "- **Stabilized training:** By keeping the activation values within a standardized range, batch normalization improves the overall stability of the training process.\n",
+        "\n",
+        "In `OurResNet`, batch normalization is applied after each convolutional layer within the residual blocks (when enabled). It helps maintain consistent activation distributions, even as the network grows deeper.\n",
+        "\n",
+        "\n",
+        "### Results and Comparison\n",
+        "\n",
+        "A detailed comparison of these configurations' performance is available in the following **Weights & Biases (wandb) report**:  \n",
+        "[Link to wandb report](https://wandb.ai/mytkom-warsaw-university-of-technology/iml/reports/Impact-of-Skip-Connections-and-Batch-Normalization-in-Residual-Networks--VmlldzoxMTEwNDI2MQ?accessToken=kbbga0avcuq4pimsxfd0quvdtuay3mqfkhudfkdkwj6yoosy3srq138d5s06np7v).\n",
+        "\n",
+        "In our experiment, turning on/off batch normalization and skipping connections showed little differences in training convergence. We believe the lack of a substantial difference between their training performances is due to the simplicity of the classification task and too shallow neural network. Also, the use of Adam optimizer probably helped NotResNet to converge faster."
+      ]
+    },
+    {
+      "cell_type": "code",
+      "execution_count": null,
+      "metadata": {},
+      "outputs": [],
+      "source": [
+        "name = \"NotResNet\"\n",
+        "model_args={\n",
+        "    \"batch_normalization\": False,\n",
+        "    \"residual_connections\": False\n",
+        "}\n",
+        "model = src.model.OurResNet(**model_args)\n",
+        "config = Config()\n",
+        "transform = transforms.Compose([\n",
+        "    transforms.ToTensor(),\n",
+        "    transforms.Normalize(mean, std)\n",
+        "])\n",
+        "train_loader, val_loader, test_loader = prepare_dataset_loaders(transform, config.batch_size)\n",
+        "criterion = torch.nn.CrossEntropyLoss()\n",
+        "optimizer = torch.optim.Adam(model.parameters(), lr=config.learning_rate)\n",
+        "\n",
+        "run = do_train(name, train_loader, val_loader, config, model, criterion, optimizer, device, wandb_enabled)\n",
+        "do_test(name, test_loader, model.__class__, model_args, run.id, device, wandb_enabled)"
+      ]
+    },
+    {
+      "cell_type": "code",
+      "execution_count": null,
+      "metadata": {},
+      "outputs": [],
+      "source": [
+        "name = \"ResNetNoBatchNormalization\"\n",
+        "model_args={\n",
+        "    \"batch_normalization\": False,\n",
+        "    \"residual_connections\": True\n",
+        "}\n",
+        "model = src.model.OurResNet(**model_args)\n",
+        "config = Config()\n",
+        "transform = transforms.Compose([\n",
+        "    transforms.ToTensor(),\n",
+        "    transforms.Normalize(mean, std)\n",
+        "])\n",
+        "train_loader, val_loader, test_loader = prepare_dataset_loaders(transform, config.batch_size)\n",
+        "criterion = torch.nn.CrossEntropyLoss()\n",
+        "optimizer = torch.optim.Adam(model.parameters(), lr=config.learning_rate)\n",
+        "\n",
+        "run = do_train(name, train_loader, val_loader, config, model, criterion, optimizer, device, wandb_enabled)\n",
+        "do_test(name, test_loader, model.__class__, model_args, run.id, device, wandb_enabled)"
+      ]
+    },
+    {
+      "cell_type": "markdown",
+      "metadata": {},
+      "source": [
+        "We suspected that Adam optimizer reduces impact of batch normalization and skip connections on training performance. So we performed similar experiment using Stochastic Gradient Descent with momentum of 0.9 with 10 times bigger learning rate (0.01). The results are presented [here](https://wandb.ai/mytkom-warsaw-university-of-technology/iml/reports/SGD-Impact-of-Skip-Connections-and-Batch-Normalization-in-Residual-Networks--VmlldzoxMTEwNjI2Ng?accessToken=ronkgh3c8etvumnzmcettjrbfbjnkwosuq5ownyt7vzjxko44ous49ecb3oaspmj).\n",
+        "\n",
+        "Compared to Adam, using SGD as an optimizer shows significant differences between networks with skip connections and those without it. The addition of batch normalization added another slight improvement for training convergence. If the neural network was deeper and the classification task harder, we suspect more significant differences (even NotResNetSGD not training at all, locked in some local minimum of the loss function)"
+      ]
+    },
+    {
+      "cell_type": "code",
+      "execution_count": null,
+      "metadata": {},
+      "outputs": [],
+      "source": [
+        "name = \"NotResNetSGD\"\n",
+        "model_args={\n",
+        "    \"batch_normalization\": False,\n",
+        "    \"residual_connections\": False\n",
+        "}\n",
+        "model = src.model.OurResNet(**model_args)\n",
+        "config = Config(lr=0.01)\n",
+        "transform = transforms.Compose([\n",
+        "    transforms.ToTensor(),\n",
+        "    transforms.Normalize(mean, std)\n",
+        "])\n",
+        "train_loader, val_loader, test_loader = prepare_dataset_loaders(transform, config.batch_size)\n",
+        "criterion = torch.nn.CrossEntropyLoss()\n",
+        "optimizer = torch.optim.SGD(model.parameters(), lr=config.learning_rate, momentum=0.9)\n",
+        "\n",
+        "run = do_train(name, train_loader, val_loader, config, model, criterion, optimizer, device, wandb_enabled)\n",
+        "do_test(name, test_loader, model.__class__, model_args, run.id, device, wandb_enabled)"
+      ]
+    },
+    {
+      "cell_type": "code",
+      "execution_count": null,
+      "metadata": {},
+      "outputs": [],
+      "source": [
+        "name = \"ResNetNoBatchNormalizationSGD\"\n",
+        "model_args={\n",
+        "    \"batch_normalization\": False,\n",
+        "    \"residual_connections\": True\n",
+        "}\n",
+        "model = src.model.OurResNet(**model_args)\n",
+        "config = Config(lr=0.01)\n",
+        "transform = transforms.Compose([\n",
+        "    transforms.ToTensor(),\n",
+        "    transforms.Normalize(mean, std)\n",
+        "])\n",
+        "train_loader, val_loader, test_loader = prepare_dataset_loaders(transform, config.batch_size)\n",
+        "criterion = torch.nn.CrossEntropyLoss()\n",
+        "optimizer = torch.optim.SGD(model.parameters(), lr=config.learning_rate, momentum=0.9)\n",
+        "\n",
+        "run = do_train(name, train_loader, val_loader, config, model, criterion, optimizer, device, wandb_enabled)\n",
+        "do_test(name, test_loader, model.__class__, model_args, run.id, device, wandb_enabled)"
+      ]
+    },
+    {
+      "cell_type": "code",
+      "execution_count": null,
+      "metadata": {},
+      "outputs": [],
+      "source": [
+        "name = \"ResNetBatchNormalizationSGD\"\n",
+        "model_args={\n",
+        "    \"batch_normalization\": True,\n",
+        "    \"residual_connections\": True\n",
+        "}\n",
+        "model = src.model.OurResNet(**model_args)\n",
+        "config = Config(lr=0.01)\n",
+        "transform = transforms.Compose([\n",
+        "    transforms.ToTensor(),\n",
+        "    transforms.Normalize(mean, std)\n",
+        "])\n",
+        "train_loader, val_loader, test_loader = prepare_dataset_loaders(transform, config.batch_size)\n",
+        "criterion = torch.nn.CrossEntropyLoss()\n",
+        "optimizer = torch.optim.SGD(model.parameters(), lr=config.learning_rate, momentum=0.9)\n",
+        "\n",
+        "run = do_train(name, train_loader, val_loader, config, model, criterion, optimizer, device, wandb_enabled)\n",
+        "do_test(name, test_loader, model.__class__, model_args, run.id, device, wandb_enabled)"
+      ]
+    }
+  ],
+  "metadata": {
+    "kernelspec": {
+      "display_name": "env",
+      "language": "python",
+      "name": "python3"
+    },
+    "language_info": {
+      "codemirror_mode": {
+        "name": "ipython",
+        "version": 3
+      },
+      "file_extension": ".py",
+      "mimetype": "text/x-python",
+      "name": "python",
+      "nbconvert_exporter": "python",
+      "pygments_lexer": "ipython3",
+      "version": "3.11.8"
+    }
   },
-  {
-   "cell_type": "markdown",
-   "metadata": {},
-   "source": [
-    "## Set up paths and imports"
-   ]
-  },
-  {
-   "cell_type": "code",
-   "execution_count": null,
-   "metadata": {},
-   "outputs": [],
-   "source": [
-    "import os\n",
-    "\n",
-    "import torch\n",
-    "from torchvision import transforms\n",
-    "\n",
-    "if not os.path.exists(\"./notebooks\"):\n",
-    "    %cd ..\n",
-    "\n",
-    "import src.model\n",
-    "from src.training import do_train, do_test\n",
-    "from src.dataset import prepare_dataset_loaders\n",
-    "from src.data_processing import load_mean_std\n",
-    "from src.config import DATASET_DIR\n",
-    "\n",
-    "wandb_enabled = False"
-   ]
-  },
-  {
-   "cell_type": "markdown",
-   "metadata": {},
-   "source": [
-    "## 1. Load standarization data and define Config"
-   ]
-  },
-  {
-   "cell_type": "markdown",
-   "metadata": {},
-   "source": [
-    "1. **Data Standardization**:\n",
-    "   We load pre-computed mean and standard deviation values from the training dataset. These values are used to normalize input images, ensuring they have zero mean and unit variance, which helps stabilize training.\n",
-    "\n",
-    "2. **Training Configuration**:\n",
-    "   The Config class defines key hyperparameters:\n",
-    "   - `learning_rate`: Controls the step size during optimization (default: 0.001)\n",
-    "   - `epochs`: Number of complete passes through the training dataset (default: 40)\n",
-    "   - `batch_size`: Number of samples processed before model update (default: 32)"
-   ]
-  },
-  {
-   "cell_type": "code",
-   "execution_count": null,
-   "metadata": {},
-   "outputs": [],
-   "source": [
-    "mean, std = load_mean_std(f\"{DATASET_DIR}/scaling_params.json\")\n",
-    "\n",
-    "class Config:\n",
-    "    def __init__(self, lr=0.001, epochs=40, batch_size=32):\n",
-    "        self.learning_rate = lr\n",
-    "        self.epochs = epochs\n",
-    "        self.batch_size = batch_size"
-   ]
-  },
-  {
-   "cell_type": "markdown",
-   "metadata": {},
-   "source": [
-    "### Optionally initialize W&B project"
-   ]
-  },
-  {
-   "cell_type": "code",
-   "execution_count": null,
-   "metadata": {},
-   "outputs": [],
-   "source": [
-    "wandb_enabled = True"
-   ]
-  },
-  {
-   "cell_type": "markdown",
-   "metadata": {},
-   "source": [
-    "## 2. Choose device"
-   ]
-  },
-  {
-   "cell_type": "code",
-   "execution_count": null,
-   "metadata": {},
-   "outputs": [],
-   "source": [
-    "device = torch.device(\"cuda\" if torch.cuda.is_available() else \"cpu\")"
-   ]
-  },
-  {
-   "cell_type": "markdown",
-   "metadata": {},
-   "source": [
-    "# Choose your architecture"
-   ]
-  },
-  {
-   "cell_type": "markdown",
-   "metadata": {},
-   "source": [
-    "This notebook supports training of several CNN architectures, each with distinct characteristics:\n",
-    "\n",
-    "### 1. TutorialCNN\n",
-    "- A basic CNN architecture designed for learning purposes\n",
-    "- Input images are resized to 32x32\n",
-    "- Features:\n",
-    "  - Simple convolutional layers\n",
-    "  - Max pooling\n",
-    "  - Basic fully connected layers\n",
-    "- Best suited for initial learning and baseline comparisons\n",
-    "\n",
-    "### 2. OriginalSizeCNN\n",
-    "- Processes images at their original resolution\n",
-    "- More complex architecture than TutorialCNN\n",
-    "- Features:\n",
-    "  - Multiple convolutional layers\n",
-    "  - Deeper network structure\n",
-    "  - Maintains spatial information longer\n",
-    "\n",
-    "### 3. ResNet with Configurable Components\n",
-    "- Advanced architecture with optional features\n",
-    "- Configurable parameters:\n",
-    "  - Batch normalization\n",
-    "  - Residual (skip) connections\n",
-    "- Variants available:\n",
-    "  - ResNetBatchNormalization (both features enabled)\n",
-    "  - ResNetNoBatchNormalization (only skip connections)\n",
-    "  - NotResNet (neither feature enabled)\n",
-    "- Demonstrates modern deep learning techniques\n",
-    "\n",
-    "Each architecture can be trained using either Adam or SGD optimizers, with different learning rates and hyperparameters affecting their performance.\n"
-   ]
-  },
-  {
-   "cell_type": "code",
-   "execution_count": null,
-   "metadata": {},
-   "outputs": [],
-   "source": [
-    "name = \"TutorialCNN\"\n",
-    "model = src.model.TutorialCNN()\n",
-    "config = Config()\n",
-    "transform = transforms.Compose([\n",
-    "    transforms.Resize((32,32)),\n",
-    "    transforms.ToTensor(),\n",
-    "    transforms.Normalize(mean, std)\n",
-    "])\n",
-    "train_loader, val_loader, test_loader = prepare_dataset_loaders(transform, config.batch_size)\n",
-    "criterion = torch.nn.CrossEntropyLoss()\n",
-    "optimizer = torch.optim.Adam(model.parameters(), lr=config.learning_rate)\n",
-    "\n",
-    "run = do_train(name, train_loader, val_loader, config, model, criterion, optimizer, device, wandb_enabled)\n",
-    "do_test(name, test_loader, model.__class__, {}, run.id, device, wandb_enabled)"
-   ]
-  },
-  {
-   "cell_type": "code",
-   "execution_count": null,
-   "metadata": {},
-   "outputs": [],
-   "source": [
-    "name = \"OriginalSizeCNN\"\n",
-    "model = src.model.OriginalSizeCNN()\n",
-    "config = Config()\n",
-    "transform = transforms.Compose([\n",
-    "    transforms.ToTensor(),\n",
-    "    transforms.Normalize(mean, std)\n",
-    "])\n",
-    "train_loader, val_loader, test_loader = prepare_dataset_loaders(transform, config.batch_size)\n",
-    "criterion = torch.nn.CrossEntropyLoss()\n",
-    "optimizer = torch.optim.Adam(model.parameters(), lr=config.learning_rate)\n",
-    "\n",
-    "run = do_train(name, train_loader, val_loader, config, model, criterion, optimizer, device, wandb_enabled)\n",
-    "do_test(name, test_loader, model.__class__, {}, run.id, device, wandb_enabled)"
-   ]
-  },
-  {
-   "cell_type": "code",
-   "execution_count": null,
-   "metadata": {},
-   "outputs": [],
-   "source": [
-    "name = \"ResNetBatchNormalization\"\n",
-    "model_args={\n",
-    "    \"batch_normalization\": True,\n",
-    "    \"residual_connections\": True\n",
-    "}\n",
-    "model = src.model.OurResNet(**model_args)\n",
-    "config = Config()\n",
-    "transform = transforms.Compose([\n",
-    "    transforms.ToTensor(),\n",
-    "    transforms.Normalize(mean, std)\n",
-    "])\n",
-    "train_loader, val_loader, test_loader = prepare_dataset_loaders(transform, config.batch_size)\n",
-    "criterion = torch.nn.CrossEntropyLoss()\n",
-    "optimizer = torch.optim.Adam(model.parameters(), lr=config.learning_rate)\n",
-    "\n",
-    "run = do_train(name, train_loader, val_loader, config, model, criterion, optimizer, device, wandb_enabled)\n",
-    "do_test(name, test_loader, model.__class__, model_args, run.id, device, wandb_enabled)"
-   ]
-  },
-  {
-   "cell_type": "markdown",
-   "metadata": {},
-   "source": [
-    "## Comparison of our CNN architectures\n",
-    "Comparison of architectures trainable using this notebook can be seen [here](https://wandb.ai/mytkom-warsaw-university-of-technology/iml/reports/Comparison-of-from-scratch-architectures--VmlldzoxMDU0MDk4NQ?accessToken=mle3zdqu8bxvrc4z8pdhl89talltdlml5gw5zmictx9e0qhvue0k5awsdggr37vp).\n",
-    "\n",
-    "`TutorialCNN` demonstrated considerably lower validation and test accuracy as well as F1 scores. It also converged much more slowly. In contrast, `OriginalSizeCNN` and `ResNetBatchNormalization` exhibited similar performance, with `ResNetBatchNormalization` converging slightly faster. We believe the lack of a significant difference between their performances is due to the simplicity of the classification task."
-   ]
-  },
-  {
-   "cell_type": "markdown",
-   "metadata": {},
-   "source": [
-    "## Appendix A. Impact of Data Normalization on Neural Network Performance\n",
-    "\n",
-    "This section introduces an alternative configuration of the `TutorialCNN` neural network, where data normalization is omitted. All other settings and hyperparameters remain unchanged. The results of the performance comparison between the normalized and non-normalized datasets using `TutorialCNN` can be found [here](https://api.wandb.ai/links/mytkom-warsaw-university-of-technology/wj0f1okh)."
-   ]
-  },
-  {
-   "cell_type": "code",
-   "execution_count": null,
-   "metadata": {},
-   "outputs": [],
-   "source": [
-    "name = \"TutorialCNN without standardization\"\n",
-    "model = src.model.TutorialCNN()\n",
-    "config = Config()\n",
-    "transform = transforms.Compose([\n",
-    "    transforms.Resize((32,32)),\n",
-    "    transforms.ToTensor()\n",
-    "])\n",
-    "train_loader, val_loader, test_loader = prepare_dataset_loaders(transform, config.batch_size)\n",
-    "criterion = torch.nn.CrossEntropyLoss()\n",
-    "optimizer = torch.optim.Adam(model.parameters(), lr=config.learning_rate)\n",
-    "\n",
-    "run = do_train(name, train_loader, val_loader, config, model, criterion, optimizer, device, wandb_enabled)\n",
-    "do_test(name, test_loader, model.__class__, {}, run.id, device, wandb_enabled)"
-   ]
-  },
-  {
-   "cell_type": "markdown",
-   "metadata": {},
-   "source": [
-    "## Appendix B. Impact of Skip Connections and Batch Normalization in Residual Networks\n",
-    "\n",
-    "In this section, we delve into the significance of **residual addition (skip connections)** and **batch normalization** in training deep convolutional neural networks, particularly focusing on their role within the `OurResNet` architecture. To demonstrate their impact, we compare three training configurations:\n",
-    "\n",
-    "1. **`NotResNet`:** A baseline architecture without skip connections or batch normalization. This configuration employs only convolutional and pooling layers, which limits its ability to mitigate vanishing gradients and optimize deeper architectures effectively.\n",
-    "\n",
-    "2. **`ResNetNoBatchNormalization`:** This version incorporates skip connections but excludes batch normalization. It demonstrates the advantage of residual addition while highlighting the challenges posed by the lack of batch normalization.\n",
-    "\n",
-    "3. **`ResNetBatchNormalization` (default configuration):** This configuration includes both skip connections and batch normalization, showcasing the synergistic effect of these features on performance.\n",
-    "\n",
-    "### Role of Skip Connections (Residual Addition)\n",
-    "\n",
-    "Skip connections are central to residual networks, enabling the output of a layer to \"skip\" over one or more subsequent layers and be added to the output of a deeper layer. This technique facilitates:\n",
-    "- **Gradient flow:** During backpropagation, skip connections ensure that gradients can bypass intermediate layers, reducing the risk of vanishing gradients.\n",
-    "- **Optimization stability:** They provide a direct pathway for information, simplifying optimization for deeper networks.\n",
-    "- **Feature reuse:** By combining learned features with earlier representations, skip connections enable the network to refine its understanding without losing essential information.\n",
-    "\n",
-    "In the `OurResNet` architecture, each residual block optionally applies residual addition. When enabled, the network adds the input of the block (possibly downsampled) to the output of the final convolutional layer in that block, ensuring efficient information propagation.\n",
-    "\n",
-    "### Role of Batch Normalization\n",
-    "\n",
-    "Batch normalization normalizes the activations of a layer for each mini-batch during training. This process has multiple benefits:\n",
-    "- **Faster convergence:** By reducing internal covariate shift, batch normalization allows the model to converge faster.\n",
-    "- **Regularization:** It introduces slight noise during training, which acts as a regularizer and reduces the risk of overfitting.\n",
-    "- **Stabilized training:** By keeping the activation values within a standardized range, batch normalization improves the overall stability of the training process.\n",
-    "\n",
-    "In `OurResNet`, batch normalization is applied after each convolutional layer within the residual blocks (when enabled). It helps maintain consistent activation distributions, even as the network grows deeper.\n",
-    "\n",
-    "\n",
-    "### Results and Comparison\n",
-    "\n",
-    "A detailed comparison of these configurations' performance is available in the following **Weights & Biases (wandb) report**:  \n",
-    "[Link to wandb report](https://wandb.ai/mytkom-warsaw-university-of-technology/iml/reports/Impact-of-Skip-Connections-and-Batch-Normalization-in-Residual-Networks--VmlldzoxMTEwNDI2MQ?accessToken=kbbga0avcuq4pimsxfd0quvdtuay3mqfkhudfkdkwj6yoosy3srq138d5s06np7v).\n",
-    "\n",
-    "In our experiment, turning on/off batch normalization and skipping connections showed little differences in training convergence. We believe the lack of a substantial difference between their training performances is due to the simplicity of the classification task and too shallow neural network. Also, the use of Adam optimizer probably helped NotResNet to converge faster."
-   ]
-  },
-  {
-   "cell_type": "code",
-   "execution_count": null,
-   "metadata": {},
-   "outputs": [],
-   "source": [
-    "name = \"NotResNet\"\n",
-    "model_args={\n",
-    "    \"batch_normalization\": False,\n",
-    "    \"residual_connections\": False\n",
-    "}\n",
-    "model = src.model.OurResNet(**model_args)\n",
-    "config = Config()\n",
-    "transform = transforms.Compose([\n",
-    "    transforms.ToTensor(),\n",
-    "    transforms.Normalize(mean, std)\n",
-    "])\n",
-    "train_loader, val_loader, test_loader = prepare_dataset_loaders(transform, config.batch_size)\n",
-    "criterion = torch.nn.CrossEntropyLoss()\n",
-    "optimizer = torch.optim.Adam(model.parameters(), lr=config.learning_rate)\n",
-    "\n",
-    "run = do_train(name, train_loader, val_loader, config, model, criterion, optimizer, device, wandb_enabled)\n",
-    "do_test(name, test_loader, model.__class__, model_args, run.id, device, wandb_enabled)"
-   ]
-  },
-  {
-   "cell_type": "code",
-   "execution_count": null,
-   "metadata": {},
-   "outputs": [],
-   "source": [
-    "name = \"ResNetNoBatchNormalization\"\n",
-    "model_args={\n",
-    "    \"batch_normalization\": False,\n",
-    "    \"residual_connections\": True\n",
-    "}\n",
-    "model = src.model.OurResNet(**model_args)\n",
-    "config = Config()\n",
-    "transform = transforms.Compose([\n",
-    "    transforms.ToTensor(),\n",
-    "    transforms.Normalize(mean, std)\n",
-    "])\n",
-    "train_loader, val_loader, test_loader = prepare_dataset_loaders(transform, config.batch_size)\n",
-    "criterion = torch.nn.CrossEntropyLoss()\n",
-    "optimizer = torch.optim.Adam(model.parameters(), lr=config.learning_rate)\n",
-    "\n",
-    "run = do_train(name, train_loader, val_loader, config, model, criterion, optimizer, device, wandb_enabled)\n",
-    "do_test(name, test_loader, model.__class__, model_args, run.id, device, wandb_enabled)"
-   ]
-  },
-  {
-   "cell_type": "markdown",
-   "metadata": {},
-   "source": [
-    "We suspected that Adam optimizer reduces impact of batch normalization and skip connections on training performance. So we performed similar experiment using Stochastic Gradient Descent with momentum of 0.9 with 10 times bigger learning rate (0.01). The results are presented [here](https://wandb.ai/mytkom-warsaw-university-of-technology/iml/reports/SGD-Impact-of-Skip-Connections-and-Batch-Normalization-in-Residual-Networks--VmlldzoxMTEwNjI2Ng?accessToken=ronkgh3c8etvumnzmcettjrbfbjnkwosuq5ownyt7vzjxko44ous49ecb3oaspmj).\n",
-    "\n",
-    "Compared to Adam, using SGD as an optimizer shows significant differences between networks with skip connections and those without it. The addition of batch normalization added another slight improvement for training convergence. If the neural network was deeper and the classification task harder, we suspect more significant differences (even NotResNetSGD not training at all, locked in some local minimum of the loss function)"
-   ]
-  },
-  {
-   "cell_type": "code",
-   "execution_count": null,
-   "metadata": {},
-   "outputs": [],
-   "source": [
-    "name = \"NotResNetSGD\"\n",
-    "model_args={\n",
-    "    \"batch_normalization\": False,\n",
-    "    \"residual_connections\": False\n",
-    "}\n",
-    "model = src.model.OurResNet(**model_args)\n",
-    "config = Config(lr=0.01)\n",
-    "transform = transforms.Compose([\n",
-    "    transforms.ToTensor(),\n",
-    "    transforms.Normalize(mean, std)\n",
-    "])\n",
-    "train_loader, val_loader, test_loader = prepare_dataset_loaders(transform, config.batch_size)\n",
-    "criterion = torch.nn.CrossEntropyLoss()\n",
-    "optimizer = torch.optim.SGD(model.parameters(), lr=config.learning_rate, momentum=0.9)\n",
-    "\n",
-    "run = do_train(name, train_loader, val_loader, config, model, criterion, optimizer, device, wandb_enabled)\n",
-    "do_test(name, test_loader, model.__class__, model_args, run.id, device, wandb_enabled)"
-   ]
-  },
-  {
-   "cell_type": "code",
-   "execution_count": null,
-   "metadata": {},
-   "outputs": [],
-   "source": [
-    "name = \"ResNetNoBatchNormalizationSGD\"\n",
-    "model_args={\n",
-    "    \"batch_normalization\": False,\n",
-    "    \"residual_connections\": True\n",
-    "}\n",
-    "model = src.model.OurResNet(**model_args)\n",
-    "config = Config(lr=0.01)\n",
-    "transform = transforms.Compose([\n",
-    "    transforms.ToTensor(),\n",
-    "    transforms.Normalize(mean, std)\n",
-    "])\n",
-    "train_loader, val_loader, test_loader = prepare_dataset_loaders(transform, config.batch_size)\n",
-    "criterion = torch.nn.CrossEntropyLoss()\n",
-    "optimizer = torch.optim.SGD(model.parameters(), lr=config.learning_rate, momentum=0.9)\n",
-    "\n",
-    "run = do_train(name, train_loader, val_loader, config, model, criterion, optimizer, device, wandb_enabled)\n",
-    "do_test(name, test_loader, model.__class__, model_args, run.id, device, wandb_enabled)"
-   ]
-  },
-  {
-   "cell_type": "code",
-   "execution_count": null,
-   "metadata": {},
-   "outputs": [],
-   "source": [
-    "name = \"ResNetBatchNormalizationSGD\"\n",
-    "model_args={\n",
-    "    \"batch_normalization\": True,\n",
-    "    \"residual_connections\": True\n",
-    "}\n",
-    "model = src.model.OurResNet(**model_args)\n",
-    "config = Config(lr=0.01)\n",
-    "transform = transforms.Compose([\n",
-    "    transforms.ToTensor(),\n",
-    "    transforms.Normalize(mean, std)\n",
-    "])\n",
-    "train_loader, val_loader, test_loader = prepare_dataset_loaders(transform, config.batch_size)\n",
-    "criterion = torch.nn.CrossEntropyLoss()\n",
-    "optimizer = torch.optim.SGD(model.parameters(), lr=config.learning_rate, momentum=0.9)\n",
-    "\n",
-    "run = do_train(name, train_loader, val_loader, config, model, criterion, optimizer, device, wandb_enabled)\n",
-    "do_test(name, test_loader, model.__class__, model_args, run.id, device, wandb_enabled)"
-   ]
-  }
- ],
- "metadata": {
-  "kernelspec": {
-   "display_name": "env",
-   "language": "python",
-   "name": "python3"
-  },
-  "language_info": {
-   "codemirror_mode": {
-    "name": "ipython",
-    "version": 3
-   },
-   "file_extension": ".py",
-   "mimetype": "text/x-python",
-   "name": "python",
-   "nbconvert_exporter": "python",
-   "pygments_lexer": "ipython3",
-   "version": "3.11.8"
-  }
- },
- "nbformat": 4,
- "nbformat_minor": 2
-=======
-    "cells": [
-        {
-            "cell_type": "markdown",
-            "metadata": {},
-            "source": [
-                "## Set up paths and imports"
-            ]
-        },
-        {
-            "cell_type": "code",
-            "execution_count": null,
-            "metadata": {},
-            "outputs": [],
-            "source": [
-                "import os\n",
-                "\n",
-                "import torch\n",
-                "from torchvision import transforms\n",
-                "\n",
-                "if not os.path.exists(\"./notebooks\"):\n",
-                "    %cd ..\n",
-                "\n",
-                "import src.model\n",
-                "from src.training import do_train, do_test\n",
-                "from src.dataset import prepare_dataset_loaders\n",
-                "from src.data_processing import load_mean_std\n",
-                "from src.config import DATASET_DIR\n",
-                "\n",
-                "wandb_enabled = False"
-            ]
-        },
-        {
-            "cell_type": "markdown",
-            "metadata": {},
-            "source": [
-                "## 1. Load standarization data and define Config"
-            ]
-        },
-        {
-            "cell_type": "code",
-            "execution_count": null,
-            "metadata": {},
-            "outputs": [],
-            "source": [
-                "mean, std = load_mean_std(f\"{DATASET_DIR}/scaling_params.json\")\n",
-                "\n",
-                "class Config:\n",
-                "    def __init__(self, lr=0.001, epochs=40, batch_size=32):\n",
-                "        self.learning_rate = lr\n",
-                "        self.epochs = epochs\n",
-                "        self.batch_size = batch_size"
-            ]
-        },
-        {
-            "cell_type": "markdown",
-            "metadata": {},
-            "source": [
-                "### Optionally initialize W&B project"
-            ]
-        },
-        {
-            "cell_type": "code",
-            "execution_count": null,
-            "metadata": {},
-            "outputs": [],
-            "source": [
-                "wandb_enabled = True"
-            ]
-        },
-        {
-            "cell_type": "markdown",
-            "metadata": {},
-            "source": [
-                "## 2. Choose device"
-            ]
-        },
-        {
-            "cell_type": "code",
-            "execution_count": null,
-            "metadata": {},
-            "outputs": [],
-            "source": [
-                "device = torch.device(\"cuda\" if torch.cuda.is_available() else \"cpu\")"
-            ]
-        },
-        {
-            "cell_type": "markdown",
-            "metadata": {},
-            "source": [
-                "# Choose your architecture"
-            ]
-        },
-        {
-            "cell_type": "code",
-            "execution_count": null,
-            "metadata": {},
-            "outputs": [],
-            "source": [
-                "name = \"TutorialCNN\"\n",
-                "model = src.model.TutorialCNN()\n",
-                "config = Config()\n",
-                "transform = transforms.Compose([\n",
-                "    transforms.Resize((32,32)),\n",
-                "    transforms.ToTensor(),\n",
-                "    transforms.Normalize(mean, std)\n",
-                "])\n",
-                "train_loader, val_loader, test_loader = prepare_dataset_loaders(transform, config.batch_size)\n",
-                "criterion = torch.nn.CrossEntropyLoss()\n",
-                "optimizer = torch.optim.Adam(model.parameters(), lr=config.learning_rate)\n",
-                "\n",
-                "run = do_train(name, train_loader, val_loader, config, model, criterion, optimizer, device, wandb_enabled)\n",
-                "do_test(name, test_loader, model.__class__, {}, run.id, device, wandb_enabled)"
-            ]
-        },
-        {
-            "cell_type": "code",
-            "execution_count": null,
-            "metadata": {},
-            "outputs": [],
-            "source": [
-                "name = \"OriginalSizeCNN\"\n",
-                "model = src.model.OriginalSizeCNN()\n",
-                "config = Config()\n",
-                "transform = transforms.Compose([\n",
-                "    transforms.ToTensor(),\n",
-                "    transforms.Normalize(mean, std)\n",
-                "])\n",
-                "train_loader, val_loader, test_loader = prepare_dataset_loaders(transform, config.batch_size)\n",
-                "criterion = torch.nn.CrossEntropyLoss()\n",
-                "optimizer = torch.optim.Adam(model.parameters(), lr=config.learning_rate)\n",
-                "\n",
-                "#run = do_train(name, train_loader, val_loader, config, model, criterion, optimizer, device, wandb_enabled)\n",
-                "do_test(name, test_loader, model.__class__, {}, run.id, device, wandb_enabled)"
-            ]
-        },
-        {
-            "cell_type": "code",
-            "execution_count": null,
-            "metadata": {},
-            "outputs": [],
-            "source": [
-                "name = \"ResNetBatchNormalization\"\n",
-                "model_args={\n",
-                "    \"batch_normalization\": True,\n",
-                "    \"residual_connections\": True\n",
-                "}\n",
-                "model = src.model.OurResNet(**model_args)\n",
-                "config = Config()\n",
-                "transform = transforms.Compose([\n",
-                "    transforms.ToTensor(),\n",
-                "    transforms.Normalize(mean, std)\n",
-                "])\n",
-                "train_loader, val_loader, test_loader = prepare_dataset_loaders(transform, config.batch_size)\n",
-                "criterion = torch.nn.CrossEntropyLoss()\n",
-                "optimizer = torch.optim.Adam(model.parameters(), lr=config.learning_rate)\n",
-                "\n",
-                "run = do_train(name, train_loader, val_loader, config, model, criterion, optimizer, device, wandb_enabled)\n",
-                "do_test(name, test_loader, model.__class__, model_args, run.id, device, wandb_enabled)"
-            ]
-        },
-        {
-            "cell_type": "code",
-            "execution_count": null,
-            "metadata": {},
-            "outputs": [],
-            "source": [
-                "name = \"DropoutCNN\"\n",
-                "model = src.model.DropoutCNN()\n",
-                "config = Config()\n",
-                "transform = transforms.Compose([\n",
-                "    transforms.ToTensor(),\n",
-                "    transforms.Normalize(mean, std)\n",
-                "])\n",
-                "train_loader, val_loader, test_loader = prepare_dataset_loaders(transform, config.batch_size)\n",
-                "criterion = torch.nn.CrossEntropyLoss()\n",
-                "optimizer = torch.optim.Adam(model.parameters(), lr=config.learning_rate)\n",
-                "\n",
-                "run = do_train(name, train_loader, val_loader, config, model, criterion, optimizer)\n",
-                "\n",
-                "do_test(name, test_loader, model.__class__, run, device, wandb_enabled)"
-            ]
-        },
-        {
-            "cell_type": "code",
-            "execution_count": null,
-            "metadata": {},
-            "outputs": [],
-            "source": [
-                "import numpy as np\n",
-                "ensemble_models = []\n",
-                "for i in range(10):\n",
-                "    model = src.model.OriginalSizeCNN()\n",
-                "    config = Config()\n",
-                "    transform = transforms.Compose([\n",
-                "        transforms.ToTensor(),\n",
-                "        transforms.Normalize(mean, std)\n",
-                "    ])\n",
-                "    torch.manual_seed(i)\n",
-                "    np.random.seed(i)\n",
-                "    train_loader, val_loader, test_loader = prepare_dataset_loaders(transform, config.batch_size)\n",
-                "    criterion = torch.nn.CrossEntropyLoss()\n",
-                "    optimizer = torch.optim.Adam(model.parameters(), lr=config.learning_rate)\n",
-                "\n",
-                "    run = do_train(name, train_loader, val_loader, config, model, criterion, optimizer, device, wandb_enabled)\n",
-                "    do_test(name, test_loader, model.__class__, run, device, wandb_enabled)\n",
-                "    ensemble_models.append(model)"
-            ]
-        },
-        {
-            "cell_type": "code",
-            "execution_count": null,
-            "metadata": {},
-            "outputs": [],
-            "source": [
-                "ensemble_model_names = [\"OriginalSizeCNN-HE-RELU\", \"OriginalSizeCNN-UNIFORM-RELU\", \"OriginalSizeCNN-XAVIER-RELU\"]\n",
-                "ensemble_models = []\n",
-                "for model_name in ensemble_model_names:\n",
-                "    model = src.model.OriginalSizeCNN()\n",
-                "    model.load_state_dict(torch.load(f\"./models/{model_name}.pth\", weights_only=True))\n",
-                "    model.device = device\n",
-                "    model.to(device)\n",
-                "    ensemble_models.append(model)\n",
-                "\n",
-                "name = \"EnsembleCNN\"\n",
-                "model = src.model.EnsembleCNN(ensemble_models, 2)\n",
-                "config = Config()\n",
-                "transform = transforms.Compose([\n",
-                "    transforms.ToTensor(),\n",
-                "    transforms.Normalize(mean, std)\n",
-                "])\n",
-                "train_loader, val_loader, test_loader = prepare_dataset_loaders(transform, config.batch_size)\n",
-                "criterion = torch.nn.CrossEntropyLoss()\n",
-                "optimizer = torch.optim.Adam(model.parameters(), lr=config.learning_rate)\n",
-                "\n",
-                "run = do_train(name, train_loader, val_loader, config, model, criterion, optimizer)\n",
-                "do_test(name, test_loader, model.__class__, run, device, wandb_enabled)"
-            ]
-        },
-        {
-            "cell_type": "markdown",
-            "metadata": {},
-            "source": [
-                "## Comparison of our CNN architectures\n",
-                "Comparison of architectures trainable using this notebook can be seen [here](https://wandb.ai/mytkom-warsaw-university-of-technology/iml/reports/Comparison-of-from-scratch-architectures--VmlldzoxMDU0MDk4NQ?accessToken=mle3zdqu8bxvrc4z8pdhl89talltdlml5gw5zmictx9e0qhvue0k5awsdggr37vp).\n",
-                "\n",
-                "`TutorialCNN` demonstrated considerably lower validation and test accuracy as well as F1 scores. It also converged much more slowly. In contrast, `OriginalSizeCNN` and `ResNetBatchNormalization` exhibited similar performance, with `ResNetBatchNormalization` converging slightly faster. We believe the lack of a significant difference between their performances is due to the simplicity of the classification task."
-            ]
-        },
-        {
-            "cell_type": "markdown",
-            "metadata": {},
-            "source": [
-                "## Appendix A. Impact of Data Normalization on Neural Network Performance\n",
-                "\n",
-                "This section introduces an alternative configuration of the `TutorialCNN` neural network, where data normalization is omitted. All other settings and hyperparameters remain unchanged. The results of the performance comparison between the normalized and non-normalized datasets using `TutorialCNN` can be found [here](https://api.wandb.ai/links/mytkom-warsaw-university-of-technology/wj0f1okh)."
-            ]
-        },
-        {
-            "cell_type": "code",
-            "execution_count": null,
-            "metadata": {},
-            "outputs": [],
-            "source": [
-                "name = \"TutorialCNN without standardization\"\n",
-                "model = src.model.TutorialCNN()\n",
-                "config = Config()\n",
-                "transform = transforms.Compose([\n",
-                "    transforms.Resize((32,32)),\n",
-                "    transforms.ToTensor()\n",
-                "])\n",
-                "train_loader, val_loader, test_loader = prepare_dataset_loaders(transform, config.batch_size)\n",
-                "criterion = torch.nn.CrossEntropyLoss()\n",
-                "optimizer = torch.optim.Adam(model.parameters(), lr=config.learning_rate)\n",
-                "\n",
-                "run = do_train(name, train_loader, val_loader, config, model, criterion, optimizer, device, wandb_enabled)\n",
-                "do_test(name, test_loader, model.__class__, {}, run.id, device, wandb_enabled)"
-            ]
-        },
-        {
-            "cell_type": "markdown",
-            "metadata": {},
-            "source": [
-                "## Appendix B. Impact of Skip Connections and Batch Normalization in Residual Networks\n",
-                "\n",
-                "In this section, we delve into the significance of **residual addition (skip connections)** and **batch normalization** in training deep convolutional neural networks, particularly focusing on their role within the `OurResNet` architecture. To demonstrate their impact, we compare three training configurations:\n",
-                "\n",
-                "1. **`NotResNet`:** A baseline architecture without skip connections or batch normalization. This configuration employs only convolutional and pooling layers, which limits its ability to mitigate vanishing gradients and optimize deeper architectures effectively.\n",
-                "\n",
-                "2. **`ResNetNoBatchNormalization`:** This version incorporates skip connections but excludes batch normalization. It demonstrates the advantage of residual addition while highlighting the challenges posed by the lack of batch normalization.\n",
-                "\n",
-                "3. **`ResNetBatchNormalization` (default configuration):** This configuration includes both skip connections and batch normalization, showcasing the synergistic effect of these features on performance.\n",
-                "\n",
-                "### Role of Skip Connections (Residual Addition)\n",
-                "\n",
-                "Skip connections are central to residual networks, enabling the output of a layer to \"skip\" over one or more subsequent layers and be added to the output of a deeper layer. This technique facilitates:\n",
-                "- **Gradient flow:** During backpropagation, skip connections ensure that gradients can bypass intermediate layers, reducing the risk of vanishing gradients.\n",
-                "- **Optimization stability:** They provide a direct pathway for information, simplifying optimization for deeper networks.\n",
-                "- **Feature reuse:** By combining learned features with earlier representations, skip connections enable the network to refine its understanding without losing essential information.\n",
-                "\n",
-                "In the `OurResNet` architecture, each residual block optionally applies residual addition. When enabled, the network adds the input of the block (possibly downsampled) to the output of the final convolutional layer in that block, ensuring efficient information propagation.\n",
-                "\n",
-                "### Role of Batch Normalization\n",
-                "\n",
-                "Batch normalization normalizes the activations of a layer for each mini-batch during training. This process has multiple benefits:\n",
-                "- **Faster convergence:** By reducing internal covariate shift, batch normalization allows the model to converge faster.\n",
-                "- **Regularization:** It introduces slight noise during training, which acts as a regularizer and reduces the risk of overfitting.\n",
-                "- **Stabilized training:** By keeping the activation values within a standardized range, batch normalization improves the overall stability of the training process.\n",
-                "\n",
-                "In `OurResNet`, batch normalization is applied after each convolutional layer within the residual blocks (when enabled). It helps maintain consistent activation distributions, even as the network grows deeper.\n",
-                "\n",
-                "\n",
-                "### Results and Comparison\n",
-                "\n",
-                "A detailed comparison of these configurations' performance is available in the following **Weights & Biases (wandb) report**:  \n",
-                "[Link to wandb report](https://wandb.ai/mytkom-warsaw-university-of-technology/iml/reports/Impact-of-Skip-Connections-and-Batch-Normalization-in-Residual-Networks--VmlldzoxMTEwNDI2MQ?accessToken=kbbga0avcuq4pimsxfd0quvdtuay3mqfkhudfkdkwj6yoosy3srq138d5s06np7v).\n",
-                "\n",
-                "In our experiment, turning on/off batch normalization and skipping connections showed little differences in training convergence. We believe the lack of a substantial difference between their training performances is due to the simplicity of the classification task and too shallow neural network. Also, the use of Adam optimizer probably helped NotResNet to converge faster."
-            ]
-        },
-        {
-            "cell_type": "code",
-            "execution_count": null,
-            "metadata": {},
-            "outputs": [],
-            "source": [
-                "name = \"NotResNet\"\n",
-                "model_args={\n",
-                "    \"batch_normalization\": False,\n",
-                "    \"residual_connections\": False\n",
-                "}\n",
-                "model = src.model.OurResNet(**model_args)\n",
-                "config = Config()\n",
-                "transform = transforms.Compose([\n",
-                "    transforms.ToTensor(),\n",
-                "    transforms.Normalize(mean, std)\n",
-                "])\n",
-                "train_loader, val_loader, test_loader = prepare_dataset_loaders(transform, config.batch_size)\n",
-                "criterion = torch.nn.CrossEntropyLoss()\n",
-                "optimizer = torch.optim.Adam(model.parameters(), lr=config.learning_rate)\n",
-                "\n",
-                "run = do_train(name, train_loader, val_loader, config, model, criterion, optimizer, device, wandb_enabled)\n",
-                "do_test(name, test_loader, model.__class__, model_args, run.id, device, wandb_enabled)"
-            ]
-        },
-        {
-            "cell_type": "code",
-            "execution_count": null,
-            "metadata": {},
-            "outputs": [],
-            "source": [
-                "name = \"ResNetNoBatchNormalization\"\n",
-                "model_args={\n",
-                "    \"batch_normalization\": False,\n",
-                "    \"residual_connections\": True\n",
-                "}\n",
-                "model = src.model.OurResNet(**model_args)\n",
-                "config = Config()\n",
-                "transform = transforms.Compose([\n",
-                "    transforms.ToTensor(),\n",
-                "    transforms.Normalize(mean, std)\n",
-                "])\n",
-                "train_loader, val_loader, test_loader = prepare_dataset_loaders(transform, config.batch_size)\n",
-                "criterion = torch.nn.CrossEntropyLoss()\n",
-                "optimizer = torch.optim.Adam(model.parameters(), lr=config.learning_rate)\n",
-                "\n",
-                "run = do_train(name, train_loader, val_loader, config, model, criterion, optimizer, device, wandb_enabled)\n",
-                "do_test(name, test_loader, model.__class__, model_args, run.id, device, wandb_enabled)"
-            ]
-        },
-        {
-            "cell_type": "markdown",
-            "metadata": {},
-            "source": [
-                "We suspected that Adam optimizer reduces impact of batch normalization and skip connections on training performance. So we performed similar experiment using Stochastic Gradient Descent with momentum of 0.9 with 10 times bigger learning rate (0.01). The results are presented [here](https://wandb.ai/mytkom-warsaw-university-of-technology/iml/reports/SGD-Impact-of-Skip-Connections-and-Batch-Normalization-in-Residual-Networks--VmlldzoxMTEwNjI2Ng?accessToken=ronkgh3c8etvumnzmcettjrbfbjnkwosuq5ownyt7vzjxko44ous49ecb3oaspmj).\n",
-                "\n",
-                "Compared to Adam, using SGD as an optimizer shows significant differences between networks with skip connections and those without it. The addition of batch normalization added another slight improvement for training convergence. If the neural network was deeper and the classification task harder, we suspect more significant differences (even NotResNetSGD not training at all, locked in some local minimum of the loss function)"
-            ]
-        },
-        {
-            "cell_type": "code",
-            "execution_count": null,
-            "metadata": {},
-            "outputs": [],
-            "source": [
-                "name = \"NotResNetSGD\"\n",
-                "model_args={\n",
-                "    \"batch_normalization\": False,\n",
-                "    \"residual_connections\": False\n",
-                "}\n",
-                "model = src.model.OurResNet(**model_args)\n",
-                "config = Config(lr=0.01)\n",
-                "transform = transforms.Compose([\n",
-                "    transforms.ToTensor(),\n",
-                "    transforms.Normalize(mean, std)\n",
-                "])\n",
-                "train_loader, val_loader, test_loader = prepare_dataset_loaders(transform, config.batch_size)\n",
-                "criterion = torch.nn.CrossEntropyLoss()\n",
-                "optimizer = torch.optim.SGD(model.parameters(), lr=config.learning_rate, momentum=0.9)\n",
-                "\n",
-                "run = do_train(name, train_loader, val_loader, config, model, criterion, optimizer, device, wandb_enabled)\n",
-                "do_test(name, test_loader, model.__class__, model_args, run.id, device, wandb_enabled)"
-            ]
-        },
-        {
-            "cell_type": "code",
-            "execution_count": null,
-            "metadata": {},
-            "outputs": [],
-            "source": [
-                "name = \"ResNetNoBatchNormalizationSGD\"\n",
-                "model_args={\n",
-                "    \"batch_normalization\": False,\n",
-                "    \"residual_connections\": True\n",
-                "}\n",
-                "model = src.model.OurResNet(**model_args)\n",
-                "config = Config(lr=0.01)\n",
-                "transform = transforms.Compose([\n",
-                "    transforms.ToTensor(),\n",
-                "    transforms.Normalize(mean, std)\n",
-                "])\n",
-                "train_loader, val_loader, test_loader = prepare_dataset_loaders(transform, config.batch_size)\n",
-                "criterion = torch.nn.CrossEntropyLoss()\n",
-                "optimizer = torch.optim.SGD(model.parameters(), lr=config.learning_rate, momentum=0.9)\n",
-                "\n",
-                "run = do_train(name, train_loader, val_loader, config, model, criterion, optimizer, device, wandb_enabled)\n",
-                "do_test(name, test_loader, model.__class__, model_args, run.id, device, wandb_enabled)"
-            ]
-        },
-        {
-            "cell_type": "code",
-            "execution_count": null,
-            "metadata": {},
-            "outputs": [],
-            "source": [
-                "name = \"ResNetBatchNormalizationSGD\"\n",
-                "model_args={\n",
-                "    \"batch_normalization\": True,\n",
-                "    \"residual_connections\": True\n",
-                "}\n",
-                "model = src.model.OurResNet(**model_args)\n",
-                "config = Config(lr=0.01)\n",
-                "transform = transforms.Compose([\n",
-                "    transforms.ToTensor(),\n",
-                "    transforms.Normalize(mean, std)\n",
-                "])\n",
-                "train_loader, val_loader, test_loader = prepare_dataset_loaders(transform, config.batch_size)\n",
-                "criterion = torch.nn.CrossEntropyLoss()\n",
-                "optimizer = torch.optim.SGD(model.parameters(), lr=config.learning_rate, momentum=0.9)\n",
-                "\n",
-                "run = do_train(name, train_loader, val_loader, config, model, criterion, optimizer, device, wandb_enabled)\n",
-                "do_test(name, test_loader, model.__class__, model_args, run.id, device, wandb_enabled)"
-            ]
-        }
-    ],
-    "metadata": {
-        "kernelspec": {
-            "display_name": ".venv",
-            "language": "python",
-            "name": "python3"
-        },
-        "language_info": {
-            "codemirror_mode": {
-                "name": "ipython",
-                "version": 3
-            },
-            "file_extension": ".py",
-            "mimetype": "text/x-python",
-            "name": "python",
-            "nbconvert_exporter": "python",
-            "pygments_lexer": "ipython3",
-            "version": "3.9.6"
-        },
-        "vscode": {
-            "interpreter": {
-                "hash": "cccc1e4ed51fc8b9fd510a52ec83f3ba6504ae6c1f28f1731113cc11ad46be9d"
-            }
-        }
-    },
-    "nbformat": 4,
-    "nbformat_minor": 2
->>>>>>> 3f2f2269
+  "nbformat": 4,
+  "nbformat_minor": 2
 }