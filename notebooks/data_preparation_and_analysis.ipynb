{
<<<<<<< HEAD
   "cells": [
      {
         "cell_type": "markdown",
         "metadata": {},
         "source": [
            "## First, run this cell to set up paths and import dependencies"
         ]
      },
      {
         "cell_type": "code",
         "execution_count": 6,
         "metadata": {},
         "outputs": [],
         "source": [
            "import os\n",
            "\n",
            "from tqdm import tqdm\n",
            "\n",
            "if not os.path.exists(r\"./notebooks\"):\n",
            "    %cd ..\n",
            "\n",
            "from src.audio_processor import AudioProcessor\n",
            "from src.audio_dataset_processor import DAPSDatasetProcessor\n",
            "from src.data_processing import SOAAudioClips, save_mean_std, compute_mean_std_from_images\n",
            "from src.dataset_analysis import duration_statistics\n",
            "from src.config import VALID_ACCESS_LABELS, TRAIN_DIR, TEST_DIR, VAL_DIR, DATA_DIR, DATASET_DIR\n",
            "\n",
            "os.makedirs(DATASET_DIR, exist_ok=True)\n",
            "os.makedirs(TRAIN_DIR, exist_ok=True)\n",
            "os.makedirs(VAL_DIR, exist_ok=True)\n",
            "os.makedirs(TEST_DIR, exist_ok=True)"
         ]
      },
      {
         "cell_type": "markdown",
         "metadata": {},
         "source": [
            "## 1. Split all allowed .wav files\n",
            "We are using [DAPS](https://zenodo.org/records/4660670) dataset. It has several directories available in which there are .wav files of 5 scripts read by 20 speakers. Directories differ from each other with augmentation, which is labeled by `room` and `recording device`. In this cell we are specifying allowed directories, their contents are being discovered and splitted into 3 datasets (training, validation and test). The same script cannot be in the same dataset - `AudioDatasetProcessor` class take care of that. Balancing classes is done using batch_sampler in DataLoader by undersampling major class."
         ]
      },
      {
         "cell_type": "code",
         "execution_count": 7,
         "metadata": {},
         "outputs": [
            {
               "name": "stdout",
               "output_type": "stream",
               "text": [
                  "Searching in allowed directories: ['ipadflat_confroom1', 'ipadflat_office1', 'ipad_balcony1', 'ipad_bedroom1', 'ipad_confroom1']\n",
                  "Found 500 .wav files in directory './data'\n",
                  "--- Train Set Statistics ---\n",
                  "Total Samples: 300\n",
                  "Total Speakers: 20\n",
                  "Authorized Samples: 90\n",
                  "Unauthorized Samples: 210\n",
                  "Authorized to Unauthorized Ratio: 90:210\n",
                  "\n",
                  "Samples per Speaker:\n",
                  "  f1: 15\n",
                  "  f10: 15\n",
                  "  f2: 15\n",
                  "  f3: 15\n",
                  "  f4: 15\n",
                  "  f5: 15\n",
                  "  f6: 15\n",
                  "  f7: 15\n",
                  "  f8: 15\n",
                  "  f9: 15\n",
                  "  m1: 15\n",
                  "  m10: 15\n",
                  "  m2: 15\n",
                  "  m3: 15\n",
                  "  m4: 15\n",
                  "  m5: 15\n",
                  "  m6: 15\n",
                  "  m7: 15\n",
                  "  m8: 15\n",
                  "  m9: 15\n",
                  "\n",
                  "--- Validate Set Statistics ---\n",
                  "Total Samples: 100\n",
                  "Total Speakers: 20\n",
                  "Authorized Samples: 30\n",
                  "Unauthorized Samples: 70\n",
                  "Authorized to Unauthorized Ratio: 30:70\n",
                  "\n",
                  "Samples per Speaker:\n",
                  "  f1: 5\n",
                  "  f10: 5\n",
                  "  f2: 5\n",
                  "  f3: 5\n",
                  "  f4: 5\n",
                  "  f5: 5\n",
                  "  f6: 5\n",
                  "  f7: 5\n",
                  "  f8: 5\n",
                  "  f9: 5\n",
                  "  m1: 5\n",
                  "  m10: 5\n",
                  "  m2: 5\n",
                  "  m3: 5\n",
                  "  m4: 5\n",
                  "  m5: 5\n",
                  "  m6: 5\n",
                  "  m7: 5\n",
                  "  m8: 5\n",
                  "  m9: 5\n",
                  "\n",
                  "--- Test Set Statistics ---\n",
                  "Total Samples: 100\n",
                  "Total Speakers: 20\n",
                  "Authorized Samples: 30\n",
                  "Unauthorized Samples: 70\n",
                  "Authorized to Unauthorized Ratio: 30:70\n",
                  "\n",
                  "Samples per Speaker:\n",
                  "  f1: 5\n",
                  "  f10: 5\n",
                  "  f2: 5\n",
                  "  f3: 5\n",
                  "  f4: 5\n",
                  "  f5: 5\n",
                  "  f6: 5\n",
                  "  f7: 5\n",
                  "  f8: 5\n",
                  "  f9: 5\n",
                  "  m1: 5\n",
                  "  m10: 5\n",
                  "  m2: 5\n",
                  "  m3: 5\n",
                  "  m4: 5\n",
                  "  m5: 5\n",
                  "  m6: 5\n",
                  "  m7: 5\n",
                  "  m8: 5\n",
                  "  m9: 5\n",
                  "\n"
               ]
            }
         ],
         "source": [
            "allowed_directories=['ipadflat_confroom1', 'ipadflat_office1', 'ipad_balcony1', 'ipad_bedroom1', 'ipad_confroom1', 'ipad_confroom2', 'ipad_livingroom1', 'ipad_office1', 'ipad_office2', 'iphone_balcony1', 'iphone_bedroom1', 'iphone_livingroom1']\n",
            "dataset_processor = DAPSDatasetProcessor(DATA_DIR, VALID_ACCESS_LABELS, allowed_directories)\n",
            "\n",
            "dataset_processor.compute_statistics()\n",
            "train_set, validate_set, test_set = dataset_processor.get_datasets()"
         ]
      },
      {
         "cell_type": "markdown",
         "metadata": {},
         "source": [
            "## 2. Duration statistics of .wav files\n",
            "We first are checking full clips duration statistics."
         ]
      },
      {
         "cell_type": "code",
         "execution_count": 8,
         "metadata": {},
         "outputs": [
            {
               "name": "stdout",
               "output_type": "stream",
               "text": [
                  "\n",
                  "Dataset Statistics:\n",
                  "Training set:\n",
                  "Statistics:\n",
                  "        Total files: 300,\n",
                  "        Total duration: 51263.47 sec,\n",
                  "        Average duration: 170.88 sec, \n",
                  "        Duration range: 136.42 - 224.20 sec\n",
                  "        \n",
                  "Validation set:\n",
                  "Statistics:\n",
                  "        Total files: 100,\n",
                  "        Total duration: 13811.49 sec,\n",
                  "        Average duration: 138.11 sec, \n",
                  "        Duration range: 116.16 - 174.32 sec\n",
                  "        \n",
                  "Test set:\n",
                  "Statistics:\n",
                  "        Total files: 100,\n",
                  "        Total duration: 15406.48 sec,\n",
                  "        Average duration: 154.06 sec, \n",
                  "        Duration range: 131.11 - 194.24 sec\n",
                  "        \n"
               ]
            }
         ],
         "source": [
            "soa_train_full_clips = SOAAudioClips(train_set)\n",
            "soa_test_full_clips = SOAAudioClips(validate_set)\n",
            "soa_val_full_clips = SOAAudioClips(test_set)\n",
            "\n",
            "print(\"\\nDataset Statistics:\")\n",
            "print(\"Training set:\")\n",
            "print(duration_statistics(soa_train_full_clips.clips))\n",
            "\n",
            "print(\"Validation set:\")\n",
            "print(duration_statistics(soa_test_full_clips.clips))\n",
            "\n",
            "print(\"Test set:\")\n",
            "print(duration_statistics(soa_val_full_clips.clips))"
         ]
      },
      {
         "cell_type": "markdown",
         "metadata": {},
         "source": [
            "## 3. Split into few seconds clips\n",
            "Now we decide to split full clips into few seconds subclips, they are filtered so only clips with more than `0.5` of recording has speech detected by `webrtcvad`. We are doing this to establish the same size of input for CNN."
         ]
      },
      {
         "cell_type": "markdown",
         "metadata": {},
         "source": [
            "Then after processing we save log mel grayscale spectrograms into separate directories for every dataset."
         ]
      },
      {
         "cell_type": "code",
         "execution_count": 9,
         "metadata": {},
         "outputs": [
            {
               "name": "stdout",
               "output_type": "stream",
               "text": [
                  "Preprocessed Train Dataset:\n"
               ]
            },
            {
               "name": "stderr",
               "output_type": "stream",
               "text": [
                  "Processing audio clips: 100%|██████████| 300/300 [01:46<00:00,  2.83it/s]\n"
               ]
            },
            {
               "name": "stdout",
               "output_type": "stream",
               "text": [
                  "Statistics:\n",
                  "        Total files: 18014,\n",
                  "        Total duration: 54042.00 sec,\n",
                  "        Average duration: 3.00 sec, \n",
                  "        Duration range: 3.00 - 3.00 sec\n",
                  "        \n",
                  "\n",
                  "Preprocessed Validation Dataset:\n"
               ]
            },
            {
               "name": "stderr",
               "output_type": "stream",
               "text": [
                  "Processing audio clips: 100%|██████████| 100/100 [00:31<00:00,  3.20it/s]\n"
               ]
            },
            {
               "name": "stdout",
               "output_type": "stream",
               "text": [
                  "Statistics:\n",
                  "        Total files: 5372,\n",
                  "        Total duration: 16116.00 sec,\n",
                  "        Average duration: 3.00 sec, \n",
                  "        Duration range: 3.00 - 3.00 sec\n",
                  "        \n",
                  "\n",
                  "Preprocessed Test Dataset:\n"
               ]
            },
            {
               "name": "stderr",
               "output_type": "stream",
               "text": [
                  "Processing audio clips:  39%|███▉      | 39/100 [00:11<00:17,  3.43it/s]\n"
               ]
            },
            {
               "ename": "KeyboardInterrupt",
               "evalue": "",
               "output_type": "error",
               "traceback": [
                  "\u001b[0;31m---------------------------------------------------------------------------\u001b[0m",
                  "\u001b[0;31mAttributeError\u001b[0m                            Traceback (most recent call last)",
                  "File \u001b[0;32m~/Studia/ml/iml/.venv/lib/python3.9/site-packages/PIL/ImageFile.py:554\u001b[0m, in \u001b[0;36m_save\u001b[0;34m(im, fp, tile, bufsize)\u001b[0m\n\u001b[1;32m    553\u001b[0m \u001b[39mtry\u001b[39;00m:\n\u001b[0;32m--> 554\u001b[0m     fh \u001b[39m=\u001b[39m fp\u001b[39m.\u001b[39;49mfileno()\n\u001b[1;32m    555\u001b[0m     fp\u001b[39m.\u001b[39mflush()\n",
                  "\u001b[0;31mAttributeError\u001b[0m: '_idat' object has no attribute 'fileno'",
                  "\nDuring handling of the above exception, another exception occurred:\n",
                  "\u001b[0;31mKeyboardInterrupt\u001b[0m                         Traceback (most recent call last)",
                  "Cell \u001b[0;32mIn[9], line 12\u001b[0m\n\u001b[1;32m      9\u001b[0m \u001b[39mprint\u001b[39m(duration_stats)\n\u001b[1;32m     11\u001b[0m \u001b[39mprint\u001b[39m(\u001b[39m\"\u001b[39m\u001b[39m\\n\u001b[39;00m\u001b[39mPreprocessed Test Dataset:\u001b[39m\u001b[39m\"\u001b[39m)\n\u001b[0;32m---> 12\u001b[0m duration_stats \u001b[39m=\u001b[39m audio_processor\u001b[39m.\u001b[39;49mprocess_audio_clips(soa_test_full_clips, TEST_DIR)\n\u001b[1;32m     13\u001b[0m \u001b[39mprint\u001b[39m(duration_stats)\n",
                  "File \u001b[0;32m~/Studia/ml/iml/src/audio_processor.py:30\u001b[0m, in \u001b[0;36mAudioProcessor.process_audio_clips\u001b[0;34m(self, soa_full_clips, output_dir, clip_duration)\u001b[0m\n\u001b[1;32m     26\u001b[0m         spectrogram \u001b[39m=\u001b[39m \u001b[39mself\u001b[39m\u001b[39m.\u001b[39mcreate_spectrogram(clip)\n\u001b[1;32m     27\u001b[0m         output_path \u001b[39m=\u001b[39m os\u001b[39m.\u001b[39mpath\u001b[39m.\u001b[39mjoin(\n\u001b[1;32m     28\u001b[0m             output_dir, \u001b[39mf\u001b[39m\u001b[39m\"\u001b[39m\u001b[39m{\u001b[39;00mos\u001b[39m.\u001b[39mpath\u001b[39m.\u001b[39mbasename(file_path)\u001b[39m.\u001b[39msplit(\u001b[39m'\u001b[39m\u001b[39m.\u001b[39m\u001b[39m'\u001b[39m)[\u001b[39m0\u001b[39m]\u001b[39m}\u001b[39;00m\u001b[39m_\u001b[39m\u001b[39m{\u001b[39;00mi\u001b[39m}\u001b[39;00m\u001b[39m_clip.png\u001b[39m\u001b[39m\"\u001b[39m\n\u001b[1;32m     29\u001b[0m         )\n\u001b[0;32m---> 30\u001b[0m         \u001b[39mself\u001b[39;49m\u001b[39m.\u001b[39;49msave_spectrogram(spectrogram, output_path)\n\u001b[1;32m     32\u001b[0m \u001b[39mreturn\u001b[39;00m duration_statistics(all_clips)\n",
                  "File \u001b[0;32m~/Studia/ml/iml/src/audio_processor.py:80\u001b[0m, in \u001b[0;36mAudioProcessor.save_spectrogram\u001b[0;34m(self, spectrogram, output_path)\u001b[0m\n\u001b[1;32m     78\u001b[0m \u001b[39mdef\u001b[39;00m \u001b[39msave_spectrogram\u001b[39m(\u001b[39mself\u001b[39m, spectrogram, output_path):\n\u001b[1;32m     79\u001b[0m \u001b[39m    \u001b[39m\u001b[39m\"\"\"Saves the spectrogram as an image.\"\"\"\u001b[39;00m\n\u001b[0;32m---> 80\u001b[0m     plt\u001b[39m.\u001b[39;49mimsave(output_path, spectrogram, cmap\u001b[39m=\u001b[39;49m\u001b[39m'\u001b[39;49m\u001b[39mgray\u001b[39;49m\u001b[39m'\u001b[39;49m)\n",
                  "File \u001b[0;32m~/Studia/ml/iml/.venv/lib/python3.9/site-packages/matplotlib/pyplot.py:2604\u001b[0m, in \u001b[0;36mimsave\u001b[0;34m(fname, arr, **kwargs)\u001b[0m\n\u001b[1;32m   2600\u001b[0m \u001b[39m@_copy_docstring_and_deprecators\u001b[39m(matplotlib\u001b[39m.\u001b[39mimage\u001b[39m.\u001b[39mimsave)\n\u001b[1;32m   2601\u001b[0m \u001b[39mdef\u001b[39;00m \u001b[39mimsave\u001b[39m(\n\u001b[1;32m   2602\u001b[0m     fname: \u001b[39mstr\u001b[39m \u001b[39m|\u001b[39m os\u001b[39m.\u001b[39mPathLike \u001b[39m|\u001b[39m BinaryIO, arr: ArrayLike, \u001b[39m*\u001b[39m\u001b[39m*\u001b[39mkwargs\n\u001b[1;32m   2603\u001b[0m ) \u001b[39m-\u001b[39m\u001b[39m>\u001b[39m \u001b[39mNone\u001b[39;00m:\n\u001b[0;32m-> 2604\u001b[0m     matplotlib\u001b[39m.\u001b[39;49mimage\u001b[39m.\u001b[39;49mimsave(fname, arr, \u001b[39m*\u001b[39;49m\u001b[39m*\u001b[39;49mkwargs)\n",
                  "File \u001b[0;32m~/Studia/ml/iml/.venv/lib/python3.9/site-packages/matplotlib/image.py:1676\u001b[0m, in \u001b[0;36mimsave\u001b[0;34m(fname, arr, vmin, vmax, cmap, format, origin, dpi, metadata, pil_kwargs)\u001b[0m\n\u001b[1;32m   1674\u001b[0m pil_kwargs\u001b[39m.\u001b[39msetdefault(\u001b[39m\"\u001b[39m\u001b[39mformat\u001b[39m\u001b[39m\"\u001b[39m, \u001b[39mformat\u001b[39m)\n\u001b[1;32m   1675\u001b[0m pil_kwargs\u001b[39m.\u001b[39msetdefault(\u001b[39m\"\u001b[39m\u001b[39mdpi\u001b[39m\u001b[39m\"\u001b[39m, (dpi, dpi))\n\u001b[0;32m-> 1676\u001b[0m image\u001b[39m.\u001b[39;49msave(fname, \u001b[39m*\u001b[39;49m\u001b[39m*\u001b[39;49mpil_kwargs)\n",
                  "File \u001b[0;32m~/Studia/ml/iml/.venv/lib/python3.9/site-packages/PIL/Image.py:2605\u001b[0m, in \u001b[0;36mImage.save\u001b[0;34m(self, fp, format, **params)\u001b[0m\n\u001b[1;32m   2602\u001b[0m     fp \u001b[39m=\u001b[39m cast(IO[\u001b[39mbytes\u001b[39m], fp)\n\u001b[1;32m   2604\u001b[0m \u001b[39mtry\u001b[39;00m:\n\u001b[0;32m-> 2605\u001b[0m     save_handler(\u001b[39mself\u001b[39;49m, fp, filename)\n\u001b[1;32m   2606\u001b[0m \u001b[39mexcept\u001b[39;00m \u001b[39mException\u001b[39;00m:\n\u001b[1;32m   2607\u001b[0m     \u001b[39mif\u001b[39;00m open_fp:\n",
                  "File \u001b[0;32m~/Studia/ml/iml/.venv/lib/python3.9/site-packages/PIL/PngImagePlugin.py:1488\u001b[0m, in \u001b[0;36m_save\u001b[0;34m(im, fp, filename, chunk, save_all)\u001b[0m\n\u001b[1;32m   1484\u001b[0m     single_im \u001b[39m=\u001b[39m _write_multiple_frames(\n\u001b[1;32m   1485\u001b[0m         im, fp, chunk, mode, rawmode, default_image, append_images\n\u001b[1;32m   1486\u001b[0m     )\n\u001b[1;32m   1487\u001b[0m \u001b[39mif\u001b[39;00m single_im:\n\u001b[0;32m-> 1488\u001b[0m     ImageFile\u001b[39m.\u001b[39;49m_save(\n\u001b[1;32m   1489\u001b[0m         single_im,\n\u001b[1;32m   1490\u001b[0m         cast(IO[\u001b[39mbytes\u001b[39;49m], _idat(fp, chunk)),\n\u001b[1;32m   1491\u001b[0m         [ImageFile\u001b[39m.\u001b[39;49m_Tile(\u001b[39m\"\u001b[39;49m\u001b[39mzip\u001b[39;49m\u001b[39m\"\u001b[39;49m, (\u001b[39m0\u001b[39;49m, \u001b[39m0\u001b[39;49m) \u001b[39m+\u001b[39;49m single_im\u001b[39m.\u001b[39;49msize, \u001b[39m0\u001b[39;49m, rawmode)],\n\u001b[1;32m   1492\u001b[0m     )\n\u001b[1;32m   1494\u001b[0m \u001b[39mif\u001b[39;00m info:\n\u001b[1;32m   1495\u001b[0m     \u001b[39mfor\u001b[39;00m info_chunk \u001b[39min\u001b[39;00m info\u001b[39m.\u001b[39mchunks:\n",
                  "File \u001b[0;32m~/Studia/ml/iml/.venv/lib/python3.9/site-packages/PIL/ImageFile.py:558\u001b[0m, in \u001b[0;36m_save\u001b[0;34m(im, fp, tile, bufsize)\u001b[0m\n\u001b[1;32m    556\u001b[0m     _encode_tile(im, fp, tile, bufsize, fh)\n\u001b[1;32m    557\u001b[0m \u001b[39mexcept\u001b[39;00m (\u001b[39mAttributeError\u001b[39;00m, io\u001b[39m.\u001b[39mUnsupportedOperation) \u001b[39mas\u001b[39;00m exc:\n\u001b[0;32m--> 558\u001b[0m     _encode_tile(im, fp, tile, bufsize, \u001b[39mNone\u001b[39;49;00m, exc)\n\u001b[1;32m    559\u001b[0m \u001b[39mif\u001b[39;00m \u001b[39mhasattr\u001b[39m(fp, \u001b[39m\"\u001b[39m\u001b[39mflush\u001b[39m\u001b[39m\"\u001b[39m):\n\u001b[1;32m    560\u001b[0m     fp\u001b[39m.\u001b[39mflush()\n",
                  "File \u001b[0;32m~/Studia/ml/iml/.venv/lib/python3.9/site-packages/PIL/ImageFile.py:584\u001b[0m, in \u001b[0;36m_encode_tile\u001b[0;34m(im, fp, tile, bufsize, fh, exc)\u001b[0m\n\u001b[1;32m    581\u001b[0m \u001b[39mif\u001b[39;00m exc:\n\u001b[1;32m    582\u001b[0m     \u001b[39m# compress to Python file-compatible object\u001b[39;00m\n\u001b[1;32m    583\u001b[0m     \u001b[39mwhile\u001b[39;00m \u001b[39mTrue\u001b[39;00m:\n\u001b[0;32m--> 584\u001b[0m         errcode, data \u001b[39m=\u001b[39m encoder\u001b[39m.\u001b[39;49mencode(bufsize)[\u001b[39m1\u001b[39m:]\n\u001b[1;32m    585\u001b[0m         fp\u001b[39m.\u001b[39mwrite(data)\n\u001b[1;32m    586\u001b[0m         \u001b[39mif\u001b[39;00m errcode:\n",
                  "\u001b[0;31mKeyboardInterrupt\u001b[0m: "
               ]
            }
         ],
         "source": [
            "audio_processor = AudioProcessor()\n",
            "\n",
            "print(\"Preprocessed Train Dataset:\")\n",
            "duration_stats = audio_processor.process_audio_clips(soa_train_full_clips, TRAIN_DIR)\n",
            "print(duration_stats)\n",
            "\n",
            "print(\"\\nPreprocessed Validation Dataset:\")\n",
            "duration_stats = audio_processor.process_audio_clips(soa_val_full_clips, VAL_DIR)\n",
            "print(duration_stats)\n",
            "\n",
            "print(\"\\nPreprocessed Test Dataset:\")\n",
            "duration_stats = audio_processor.process_audio_clips(soa_test_full_clips, TEST_DIR)\n",
            "print(duration_stats)"
         ]
      },
      {
         "cell_type": "markdown",
         "metadata": {},
         "source": [
            "## 4. Mean and standard deviation of training dataset\n",
            "It is important to normalize data for our Neural Networks. It creates better distribution. It should smoothen loss function plane (so it would be easier to find global minimum). We use only training dataset for this purpose and save it to JSON file next to datasets' image directories.\n",
            "\n",
            "Effect of normalization for example CNN can be seen [here](https://wandb.ai/mytkom-warsaw-university-of-technology/iml/reports/Effect-of-normalization-input-for-TutorialCNN--VmlldzoxMDUxMTI1OQ?accessToken=s67utpfjryb4um1240bd56i51zo5oy2bj0gbaqqz79z3hnnabkub1rdhsamhwd2v)."
         ]
      },
      {
         "cell_type": "code",
         "execution_count": null,
         "metadata": {},
         "outputs": [
            {
               "name": "stdout",
               "output_type": "stream",
               "text": [
                  "Mean: 0.4177287220954895, Standard deviation: 0.17890231311321259\n"
               ]
            }
         ],
         "source": [
            "mean, std = compute_mean_std_from_images(TRAIN_DIR)\n",
            "print(f\"Mean: {mean}, Standard deviation: {std}\")\n",
            "save_mean_std(mean, std, f\"{DATASET_DIR}/scaling_params.json\")"
         ]
      }
   ],
   "metadata": {
      "kernelspec": {
         "display_name": ".venv",
         "language": "python",
         "name": "python3"
      },
      "language_info": {
         "codemirror_mode": {
            "name": "ipython",
            "version": 3
         },
         "file_extension": ".py",
         "mimetype": "text/x-python",
         "name": "python",
         "nbconvert_exporter": "python",
         "pygments_lexer": "ipython3",
         "version": "3.9.6"
      },
      "vscode": {
         "interpreter": {
            "hash": "cccc1e4ed51fc8b9fd510a52ec83f3ba6504ae6c1f28f1731113cc11ad46be9d"
         }
      }
=======
 "cells": [
  {
   "cell_type": "markdown",
   "metadata": {},
   "source": [
    "## First, run this cell to set up paths and import dependencies"
   ]
  },
  {
   "cell_type": "code",
   "execution_count": null,
   "metadata": {},
   "outputs": [],
   "source": [
    "import os\n",
    "\n",
    "from tqdm import tqdm\n",
    "\n",
    "if not os.path.exists(r\"./notebooks\"):\n",
    "    %cd ..\n",
    "\n",
    "from src.audio_processor import AudioProcessor\n",
    "from src.audio_dataset_processor import DAPSDatasetProcessor\n",
    "from src.data_processing import SOAAudioClips, save_mean_std, compute_mean_std_from_images\n",
    "from src.dataset_analysis import duration_statistics\n",
    "from src.config import VALID_ACCESS_LABELS, TRAIN_DIR, TEST_DIR, VAL_DIR, DATA_DIR, DATASET_DIR\n",
    "\n",
    "os.makedirs(DATASET_DIR, exist_ok=True)\n",
    "os.makedirs(TRAIN_DIR, exist_ok=True)\n",
    "os.makedirs(VAL_DIR, exist_ok=True)\n",
    "os.makedirs(TEST_DIR, exist_ok=True)"
   ]
  },
  {
   "cell_type": "markdown",
   "metadata": {},
   "source": [
    "## 1. Splitting Allowed `.wav` Files\n",
    "\n",
    "We worked with the [DAPS dataset](https://zenodo.org/records/4660670), which contains multiple directories of `.wav` files. The dataset consists of audio recordings of 5 scripts read by 20 different speakers. The directories in the dataset vary based on two main factors: **room** and **recording device** (used for augmentation purposes).\n",
    "\n",
    "1. **Allowed Directories**:  \n",
    "   We first specify which directories are allowed to be included in the dataset. Each directory is identified by its **room** and **recording device** information. The directories contain the `.wav` files, which are grouped by scripts and speakers.\n",
    "\n",
    "2. **Dataset Splitting**:  \n",
    "   Using the `DAPSDatasetProcessor` class, we systematically discover and split the `.wav` files across the following datasets:\n",
    "   - **Training Dataset**: The set of files used for training the model. (60%)\n",
    "   - **Validation Dataset**: The set of files used for validating model performance during training. (20%)\n",
    "   - **Test Dataset**: The set of files used to evaluate the model's final performance. (20%)\n",
    "\n",
    "   The splitting process ensures that the same script will not appear in both the training and test datasets, which is important for preventing data leakage. In implementation it takes fom every 5 recordings of combination of **room**, **recording device** and **speaker** first 3 recordings are added to training dataset split, the next one to validate split and the last recording to test dataset split. It ensures that there cannot be a situation, when the same recording of different augmentation is present in the different splits of the input dataset.\n",
    "\n",
    "3. **Balancing Classes**:  \n",
    "   If there is an imbalance between the classes (i.e., one class has more samples than the other), we use `batch_sampler` in the `DataLoader` for training. The `batch_sampler` is configured to **undersample** the major class to balance the datasets. This technique ensures that the model isn't biased toward the more frequent class.\n",
    "\n",
    "4. **Organizing Data for Use**:  \n",
    "   Once the datasets are split and balanced, the files are organized and stored in a separate directories for every dataset split.\n",
    "\n",
    "This step ensures that we have properly structured and balanced datasets for training, validation, and testing, which will help to train a robust and generalizable model.\n"
   ]
  },
  {
   "cell_type": "code",
   "execution_count": null,
   "metadata": {},
   "outputs": [],
   "source": [
    "allowed_directories=['ipadflat_confroom1', 'ipadflat_office1', 'ipad_balcony1', 'ipad_bedroom1', 'ipad_confroom1', 'ipad_confroom2', 'ipad_livingroom1', 'ipad_office1', 'ipad_office2', 'iphone_balcony1', 'iphone_bedroom1', 'iphone_livingroom1']\n",
    "dataset_processor = DAPSDatasetProcessor(DATA_DIR, VALID_ACCESS_LABELS, allowed_directories)\n",
    "dataset_processor.compute_statistics()\n",
    "train_set, validate_set, test_set = dataset_processor.get_datasets()"
   ]
  },
  {
   "cell_type": "markdown",
   "metadata": {},
   "source": [
    "## 2. Duration statistics of .wav files\n",
    "We calculate input clips duration statistics for each dataset split."
   ]
  },
  {
   "cell_type": "code",
   "execution_count": null,
   "metadata": {},
   "outputs": [],
   "source": [
    "soa_train_full_clips = SOAAudioClips(train_set)\n",
    "soa_test_full_clips = SOAAudioClips(validate_set)\n",
    "soa_val_full_clips = SOAAudioClips(test_set)\n",
    "\n",
    "print(\"\\nDataset Statistics:\")\n",
    "print(\"Training set:\")\n",
    "print(duration_statistics(soa_train_full_clips.clips))\n",
    "\n",
    "print(\"Validation set:\")\n",
    "print(duration_statistics(soa_test_full_clips.clips))\n",
    "\n",
    "print(\"Test set:\")\n",
    "print(duration_statistics(soa_val_full_clips.clips))"
   ]
  },
  {
   "cell_type": "markdown",
   "metadata": {},
   "source": [
    "## 3. Splitting Audio into Few-Second Subclips\n",
    "\n",
    "In this section, we process full audio clips by splitting them into smaller subclips of a fixed duration. This step ensures that the input to our CNN has a consistent size. Additionally, we filter subclips to retain only those with significant speech content, as determined by `webrtcvad`.\n",
    "\n",
    "\n",
    "1. **Random Subclip Generation**:  \n",
    "   Each full clip is randomly segmented into smaller subclips of `subclip_length` seconds. This ensures variation and better generalization in the dataset.\n",
    "\n",
    "2. **Subclip Count Calculation**:  \n",
    "   For each audio clip, the number of subclips is determined using the formula:\n",
    "   $$\n",
    "   \\text{num\\_segments} = \\left \\lfloor{\\frac{\\text{audio\\_length}}{\\text{subclip\\_length}} \\cdot \\text{factor}}\\right \\rfloor\n",
    "   $$\n",
    "   - `audio_length`: Total duration of the input audio clip (in seconds).\n",
    "   - `subclip_length`: Duration of each subclip (in seconds).\n",
    "   - `factor`: A multiplier (e.g., 1.1) to slightly oversample the number of subclips.\n",
    "\n",
    "3. **Speech Filtering**:  \n",
    "   Only subclips where more than 50% of the audio contains speech (as detected by `webrtcvad`) are saved. This ensures that the CNN training data primarily contains meaningful speech content.\n",
    "\n",
    "Then after processing we save log mel grayscale spectrograms into separate directories for every dataset.\n",
    "\n",
    "Impact of speech recognition filtering on CNN performance can be seen in [this report](https://api.wandb.ai/links/mytkom-warsaw-university-of-technology/djghqfw5). This comparison showed significant performance boost."
   ]
  },
  {
   "cell_type": "code",
   "execution_count": null,
   "metadata": {},
   "outputs": [],
   "source": [
    "audio_processor = AudioProcessor()\n",
    "\n",
    "print(\"Preprocessed Train Dataset:\")\n",
    "duration_stats = audio_processor.process_audio_clips(soa_train_full_clips, TRAIN_DIR)\n",
    "print(duration_stats)\n",
    "\n",
    "print(\"\\nPreprocessed Validation Dataset:\")\n",
    "duration_stats = audio_processor.process_audio_clips(soa_val_full_clips, VAL_DIR)\n",
    "print(duration_stats)\n",
    "\n",
    "print(\"\\nPreprocessed Test Dataset:\")\n",
    "duration_stats = audio_processor.process_audio_clips(soa_test_full_clips, TEST_DIR)\n",
    "print(duration_stats)"
   ]
  },
  {
   "cell_type": "markdown",
   "metadata": {},
   "source": [
    "## 4. Mean and Standard Deviation of the Training Dataset\n",
    "\n",
    "Normalization is a crucial preprocessing step when training neural networks. For our dataset of grayscale images, normalization ensures that the pixel intensity values are transformed to have a consistent distribution. This step improves the stability of the training process, smooths the loss function surface, and facilitates optimization by making it easier for the model to converge to the global minimum.\n",
    "\n",
    "### Mathematical Description\n",
    "\n",
    "Given a training dataset of grayscale images $ \\mathbf{X} = \\{ \\mathbf{I}_1, \\mathbf{I}_2, \\ldots, \\mathbf{I}_N \\} $, where each $ \\mathbf{I}_i $ is a 2D matrix representing an image with pixel intensity values scaled to the range \\([0.0, 1.0]\\), normalization is performed as follows:\n",
    "\n",
    "1. **Compute the mean and standard deviation** of the pixel values across all training images:\n",
    "   $$\n",
    "   \\mu = \\frac{1}{N \\cdot H \\cdot W} \\sum_{i=1}^N \\sum_{h=1}^H \\sum_{w=1}^W \\mathbf{I}_i(h, w),\n",
    "   $$\n",
    "   $$\n",
    "   \\sigma = \\sqrt{\\frac{1}{N \\cdot H \\cdot W} \\sum_{i=1}^N \\sum_{h=1}^H \\sum_{w=1}^W \\left(\\mathbf{I}_i(h, w) - \\mu\\right)^2},\n",
    "   $$\n",
    "   where:\n",
    "   - $ \\mu $ is the mean pixel intensity across all training images,\n",
    "   - $ \\sigma $ is the standard deviation of pixel intensities,\n",
    "   - $ H $ and $ W $ are the height and width of each image,\n",
    "   - $ \\mathbf{I}_i(h, w) $ represents the pixel intensity at position $(h, w)$ in image $ \\mathbf{I}_i $.\n",
    "\n",
    "2. **Normalize each image** $ \\mathbf{I}_i $ using the computed mean and standard deviation:\n",
    "   $$\n",
    "   \\mathbf{I}_i^\\text{normalized}(h, w) = \\frac{\\mathbf{I}_i(h, w) - \\mu}{\\sigma}.\n",
    "   $$\n",
    "\n",
    "Here, $ \\mathbf{I}_i^\\text{normalized} $ is the normalized image where pixel values have zero mean and unit variance.\n",
    "\n",
    "### Implementation Details\n",
    "- **Dataset Type**: Grayscale images with pixel intensity values in the range $[0.0, 1.0]$.\n",
    "- **Normalization Scope**: The mean $ \\mu $ and standard deviation $ \\sigma $ are computed **only from the training dataset**. \n",
    "- **Storage**: The computed $ \\mu $ and $ \\sigma $ values are saved to a JSON file located alongside the dataset's image directories. This ensures consistent normalization of the validation and test datasets during evaluation.\n",
    "\n",
    "### Importance of Normalization\n",
    "Normalization improves the training process by ensuring a consistent scale across the input data, which helps prevent numerical instability and accelerates model convergence. For an example of the impact of normalization on the performance of a convolutional neural network (CNN), see [this visualization](https://wandb.ai/mytkom-warsaw-university-of-technology/iml/reports/Effect-of-normalization-input-for-TutorialCNN--VmlldzoxMDUxMTI1OQ?accessToken=s67utpfjryb4um1240bd56i51zo5oy2bj0gbaqqz79z3hnnabkub1rdhsamhwd2v)."
   ]
  },
  {
   "cell_type": "code",
   "execution_count": null,
   "metadata": {},
   "outputs": [],
   "source": [
    "mean, std = compute_mean_std_from_images(TRAIN_DIR)\n",
    "print(f\"Mean: {mean}, Standard deviation: {std}\")\n",
    "save_mean_std(mean, std, f\"{DATASET_DIR}/scaling_params.json\")"
   ]
  }
 ],
 "metadata": {
  "kernelspec": {
   "display_name": "venv",
   "language": "python",
   "name": "python3"
  },
  "language_info": {
   "codemirror_mode": {
    "name": "ipython",
    "version": 3
>>>>>>> b35b49a9
   },
   "nbformat": 4,
   "nbformat_minor": 2
}<|MERGE_RESOLUTION|>--- conflicted
+++ resolved
@@ -1,5 +1,4 @@
 {
-<<<<<<< HEAD
    "cells": [
       {
          "cell_type": "markdown",
@@ -10,7 +9,7 @@
       },
       {
          "cell_type": "code",
-         "execution_count": 6,
+         "execution_count": null,
          "metadata": {},
          "outputs": [],
          "source": [
@@ -37,115 +36,38 @@
          "cell_type": "markdown",
          "metadata": {},
          "source": [
-            "## 1. Split all allowed .wav files\n",
-            "We are using [DAPS](https://zenodo.org/records/4660670) dataset. It has several directories available in which there are .wav files of 5 scripts read by 20 speakers. Directories differ from each other with augmentation, which is labeled by `room` and `recording device`. In this cell we are specifying allowed directories, their contents are being discovered and splitted into 3 datasets (training, validation and test). The same script cannot be in the same dataset - `AudioDatasetProcessor` class take care of that. Balancing classes is done using batch_sampler in DataLoader by undersampling major class."
-         ]
-      },
-      {
-         "cell_type": "code",
-         "execution_count": 7,
-         "metadata": {},
-         "outputs": [
-            {
-               "name": "stdout",
-               "output_type": "stream",
-               "text": [
-                  "Searching in allowed directories: ['ipadflat_confroom1', 'ipadflat_office1', 'ipad_balcony1', 'ipad_bedroom1', 'ipad_confroom1']\n",
-                  "Found 500 .wav files in directory './data'\n",
-                  "--- Train Set Statistics ---\n",
-                  "Total Samples: 300\n",
-                  "Total Speakers: 20\n",
-                  "Authorized Samples: 90\n",
-                  "Unauthorized Samples: 210\n",
-                  "Authorized to Unauthorized Ratio: 90:210\n",
-                  "\n",
-                  "Samples per Speaker:\n",
-                  "  f1: 15\n",
-                  "  f10: 15\n",
-                  "  f2: 15\n",
-                  "  f3: 15\n",
-                  "  f4: 15\n",
-                  "  f5: 15\n",
-                  "  f6: 15\n",
-                  "  f7: 15\n",
-                  "  f8: 15\n",
-                  "  f9: 15\n",
-                  "  m1: 15\n",
-                  "  m10: 15\n",
-                  "  m2: 15\n",
-                  "  m3: 15\n",
-                  "  m4: 15\n",
-                  "  m5: 15\n",
-                  "  m6: 15\n",
-                  "  m7: 15\n",
-                  "  m8: 15\n",
-                  "  m9: 15\n",
-                  "\n",
-                  "--- Validate Set Statistics ---\n",
-                  "Total Samples: 100\n",
-                  "Total Speakers: 20\n",
-                  "Authorized Samples: 30\n",
-                  "Unauthorized Samples: 70\n",
-                  "Authorized to Unauthorized Ratio: 30:70\n",
-                  "\n",
-                  "Samples per Speaker:\n",
-                  "  f1: 5\n",
-                  "  f10: 5\n",
-                  "  f2: 5\n",
-                  "  f3: 5\n",
-                  "  f4: 5\n",
-                  "  f5: 5\n",
-                  "  f6: 5\n",
-                  "  f7: 5\n",
-                  "  f8: 5\n",
-                  "  f9: 5\n",
-                  "  m1: 5\n",
-                  "  m10: 5\n",
-                  "  m2: 5\n",
-                  "  m3: 5\n",
-                  "  m4: 5\n",
-                  "  m5: 5\n",
-                  "  m6: 5\n",
-                  "  m7: 5\n",
-                  "  m8: 5\n",
-                  "  m9: 5\n",
-                  "\n",
-                  "--- Test Set Statistics ---\n",
-                  "Total Samples: 100\n",
-                  "Total Speakers: 20\n",
-                  "Authorized Samples: 30\n",
-                  "Unauthorized Samples: 70\n",
-                  "Authorized to Unauthorized Ratio: 30:70\n",
-                  "\n",
-                  "Samples per Speaker:\n",
-                  "  f1: 5\n",
-                  "  f10: 5\n",
-                  "  f2: 5\n",
-                  "  f3: 5\n",
-                  "  f4: 5\n",
-                  "  f5: 5\n",
-                  "  f6: 5\n",
-                  "  f7: 5\n",
-                  "  f8: 5\n",
-                  "  f9: 5\n",
-                  "  m1: 5\n",
-                  "  m10: 5\n",
-                  "  m2: 5\n",
-                  "  m3: 5\n",
-                  "  m4: 5\n",
-                  "  m5: 5\n",
-                  "  m6: 5\n",
-                  "  m7: 5\n",
-                  "  m8: 5\n",
-                  "  m9: 5\n",
-                  "\n"
-               ]
-            }
-         ],
+            "## 1. Splitting Allowed `.wav` Files\n",
+            "\n",
+            "We worked with the [DAPS dataset](https://zenodo.org/records/4660670), which contains multiple directories of `.wav` files. The dataset consists of audio recordings of 5 scripts read by 20 different speakers. The directories in the dataset vary based on two main factors: **room** and **recording device** (used for augmentation purposes).\n",
+            "\n",
+            "1. **Allowed Directories**:  \n",
+            "   We first specify which directories are allowed to be included in the dataset. Each directory is identified by its **room** and **recording device** information. The directories contain the `.wav` files, which are grouped by scripts and speakers.\n",
+            "\n",
+            "2. **Dataset Splitting**:  \n",
+            "   Using the `DAPSDatasetProcessor` class, we systematically discover and split the `.wav` files across the following datasets:\n",
+            "   - **Training Dataset**: The set of files used for training the model. (60%)\n",
+            "   - **Validation Dataset**: The set of files used for validating model performance during training. (20%)\n",
+            "   - **Test Dataset**: The set of files used to evaluate the model's final performance. (20%)\n",
+            "\n",
+            "   The splitting process ensures that the same script will not appear in both the training and test datasets, which is important for preventing data leakage. In implementation it takes fom every 5 recordings of combination of **room**, **recording device** and **speaker** first 3 recordings are added to training dataset split, the next one to validate split and the last recording to test dataset split. It ensures that there cannot be a situation, when the same recording of different augmentation is present in the different splits of the input dataset.\n",
+            "\n",
+            "3. **Balancing Classes**:  \n",
+            "   If there is an imbalance between the classes (i.e., one class has more samples than the other), we use `batch_sampler` in the `DataLoader` for training. The `batch_sampler` is configured to **undersample** the major class to balance the datasets. This technique ensures that the model isn't biased toward the more frequent class.\n",
+            "\n",
+            "4. **Organizing Data for Use**:  \n",
+            "   Once the datasets are split and balanced, the files are organized and stored in a separate directories for every dataset split.\n",
+            "\n",
+            "This step ensures that we have properly structured and balanced datasets for training, validation, and testing, which will help to train a robust and generalizable model.\n"
+         ]
+      },
+      {
+         "cell_type": "code",
+         "execution_count": null,
+         "metadata": {},
+         "outputs": [],
          "source": [
             "allowed_directories=['ipadflat_confroom1', 'ipadflat_office1', 'ipad_balcony1', 'ipad_bedroom1', 'ipad_confroom1', 'ipad_confroom2', 'ipad_livingroom1', 'ipad_office1', 'ipad_office2', 'iphone_balcony1', 'iphone_bedroom1', 'iphone_livingroom1']\n",
             "dataset_processor = DAPSDatasetProcessor(DATA_DIR, VALID_ACCESS_LABELS, allowed_directories)\n",
-            "\n",
             "dataset_processor.compute_statistics()\n",
             "train_set, validate_set, test_set = dataset_processor.get_datasets()"
          ]
@@ -155,44 +77,14 @@
          "metadata": {},
          "source": [
             "## 2. Duration statistics of .wav files\n",
-            "We first are checking full clips duration statistics."
-         ]
-      },
-      {
-         "cell_type": "code",
-         "execution_count": 8,
-         "metadata": {},
-         "outputs": [
-            {
-               "name": "stdout",
-               "output_type": "stream",
-               "text": [
-                  "\n",
-                  "Dataset Statistics:\n",
-                  "Training set:\n",
-                  "Statistics:\n",
-                  "        Total files: 300,\n",
-                  "        Total duration: 51263.47 sec,\n",
-                  "        Average duration: 170.88 sec, \n",
-                  "        Duration range: 136.42 - 224.20 sec\n",
-                  "        \n",
-                  "Validation set:\n",
-                  "Statistics:\n",
-                  "        Total files: 100,\n",
-                  "        Total duration: 13811.49 sec,\n",
-                  "        Average duration: 138.11 sec, \n",
-                  "        Duration range: 116.16 - 174.32 sec\n",
-                  "        \n",
-                  "Test set:\n",
-                  "Statistics:\n",
-                  "        Total files: 100,\n",
-                  "        Total duration: 15406.48 sec,\n",
-                  "        Average duration: 154.06 sec, \n",
-                  "        Duration range: 131.11 - 194.24 sec\n",
-                  "        \n"
-               ]
-            }
-         ],
+            "We calculate input clips duration statistics for each dataset split."
+         ]
+      },
+      {
+         "cell_type": "code",
+         "execution_count": null,
+         "metadata": {},
+         "outputs": [],
          "source": [
             "soa_train_full_clips = SOAAudioClips(train_set)\n",
             "soa_test_full_clips = SOAAudioClips(validate_set)\n",
@@ -213,102 +105,36 @@
          "cell_type": "markdown",
          "metadata": {},
          "source": [
-            "## 3. Split into few seconds clips\n",
-            "Now we decide to split full clips into few seconds subclips, they are filtered so only clips with more than `0.5` of recording has speech detected by `webrtcvad`. We are doing this to establish the same size of input for CNN."
-         ]
-      },
-      {
-         "cell_type": "markdown",
-         "metadata": {},
-         "source": [
-            "Then after processing we save log mel grayscale spectrograms into separate directories for every dataset."
-         ]
-      },
-      {
-         "cell_type": "code",
-         "execution_count": 9,
-         "metadata": {},
-         "outputs": [
-            {
-               "name": "stdout",
-               "output_type": "stream",
-               "text": [
-                  "Preprocessed Train Dataset:\n"
-               ]
-            },
-            {
-               "name": "stderr",
-               "output_type": "stream",
-               "text": [
-                  "Processing audio clips: 100%|██████████| 300/300 [01:46<00:00,  2.83it/s]\n"
-               ]
-            },
-            {
-               "name": "stdout",
-               "output_type": "stream",
-               "text": [
-                  "Statistics:\n",
-                  "        Total files: 18014,\n",
-                  "        Total duration: 54042.00 sec,\n",
-                  "        Average duration: 3.00 sec, \n",
-                  "        Duration range: 3.00 - 3.00 sec\n",
-                  "        \n",
-                  "\n",
-                  "Preprocessed Validation Dataset:\n"
-               ]
-            },
-            {
-               "name": "stderr",
-               "output_type": "stream",
-               "text": [
-                  "Processing audio clips: 100%|██████████| 100/100 [00:31<00:00,  3.20it/s]\n"
-               ]
-            },
-            {
-               "name": "stdout",
-               "output_type": "stream",
-               "text": [
-                  "Statistics:\n",
-                  "        Total files: 5372,\n",
-                  "        Total duration: 16116.00 sec,\n",
-                  "        Average duration: 3.00 sec, \n",
-                  "        Duration range: 3.00 - 3.00 sec\n",
-                  "        \n",
-                  "\n",
-                  "Preprocessed Test Dataset:\n"
-               ]
-            },
-            {
-               "name": "stderr",
-               "output_type": "stream",
-               "text": [
-                  "Processing audio clips:  39%|███▉      | 39/100 [00:11<00:17,  3.43it/s]\n"
-               ]
-            },
-            {
-               "ename": "KeyboardInterrupt",
-               "evalue": "",
-               "output_type": "error",
-               "traceback": [
-                  "\u001b[0;31m---------------------------------------------------------------------------\u001b[0m",
-                  "\u001b[0;31mAttributeError\u001b[0m                            Traceback (most recent call last)",
-                  "File \u001b[0;32m~/Studia/ml/iml/.venv/lib/python3.9/site-packages/PIL/ImageFile.py:554\u001b[0m, in \u001b[0;36m_save\u001b[0;34m(im, fp, tile, bufsize)\u001b[0m\n\u001b[1;32m    553\u001b[0m \u001b[39mtry\u001b[39;00m:\n\u001b[0;32m--> 554\u001b[0m     fh \u001b[39m=\u001b[39m fp\u001b[39m.\u001b[39;49mfileno()\n\u001b[1;32m    555\u001b[0m     fp\u001b[39m.\u001b[39mflush()\n",
-                  "\u001b[0;31mAttributeError\u001b[0m: '_idat' object has no attribute 'fileno'",
-                  "\nDuring handling of the above exception, another exception occurred:\n",
-                  "\u001b[0;31mKeyboardInterrupt\u001b[0m                         Traceback (most recent call last)",
-                  "Cell \u001b[0;32mIn[9], line 12\u001b[0m\n\u001b[1;32m      9\u001b[0m \u001b[39mprint\u001b[39m(duration_stats)\n\u001b[1;32m     11\u001b[0m \u001b[39mprint\u001b[39m(\u001b[39m\"\u001b[39m\u001b[39m\\n\u001b[39;00m\u001b[39mPreprocessed Test Dataset:\u001b[39m\u001b[39m\"\u001b[39m)\n\u001b[0;32m---> 12\u001b[0m duration_stats \u001b[39m=\u001b[39m audio_processor\u001b[39m.\u001b[39;49mprocess_audio_clips(soa_test_full_clips, TEST_DIR)\n\u001b[1;32m     13\u001b[0m \u001b[39mprint\u001b[39m(duration_stats)\n",
-                  "File \u001b[0;32m~/Studia/ml/iml/src/audio_processor.py:30\u001b[0m, in \u001b[0;36mAudioProcessor.process_audio_clips\u001b[0;34m(self, soa_full_clips, output_dir, clip_duration)\u001b[0m\n\u001b[1;32m     26\u001b[0m         spectrogram \u001b[39m=\u001b[39m \u001b[39mself\u001b[39m\u001b[39m.\u001b[39mcreate_spectrogram(clip)\n\u001b[1;32m     27\u001b[0m         output_path \u001b[39m=\u001b[39m os\u001b[39m.\u001b[39mpath\u001b[39m.\u001b[39mjoin(\n\u001b[1;32m     28\u001b[0m             output_dir, \u001b[39mf\u001b[39m\u001b[39m\"\u001b[39m\u001b[39m{\u001b[39;00mos\u001b[39m.\u001b[39mpath\u001b[39m.\u001b[39mbasename(file_path)\u001b[39m.\u001b[39msplit(\u001b[39m'\u001b[39m\u001b[39m.\u001b[39m\u001b[39m'\u001b[39m)[\u001b[39m0\u001b[39m]\u001b[39m}\u001b[39;00m\u001b[39m_\u001b[39m\u001b[39m{\u001b[39;00mi\u001b[39m}\u001b[39;00m\u001b[39m_clip.png\u001b[39m\u001b[39m\"\u001b[39m\n\u001b[1;32m     29\u001b[0m         )\n\u001b[0;32m---> 30\u001b[0m         \u001b[39mself\u001b[39;49m\u001b[39m.\u001b[39;49msave_spectrogram(spectrogram, output_path)\n\u001b[1;32m     32\u001b[0m \u001b[39mreturn\u001b[39;00m duration_statistics(all_clips)\n",
-                  "File \u001b[0;32m~/Studia/ml/iml/src/audio_processor.py:80\u001b[0m, in \u001b[0;36mAudioProcessor.save_spectrogram\u001b[0;34m(self, spectrogram, output_path)\u001b[0m\n\u001b[1;32m     78\u001b[0m \u001b[39mdef\u001b[39;00m \u001b[39msave_spectrogram\u001b[39m(\u001b[39mself\u001b[39m, spectrogram, output_path):\n\u001b[1;32m     79\u001b[0m \u001b[39m    \u001b[39m\u001b[39m\"\"\"Saves the spectrogram as an image.\"\"\"\u001b[39;00m\n\u001b[0;32m---> 80\u001b[0m     plt\u001b[39m.\u001b[39;49mimsave(output_path, spectrogram, cmap\u001b[39m=\u001b[39;49m\u001b[39m'\u001b[39;49m\u001b[39mgray\u001b[39;49m\u001b[39m'\u001b[39;49m)\n",
-                  "File \u001b[0;32m~/Studia/ml/iml/.venv/lib/python3.9/site-packages/matplotlib/pyplot.py:2604\u001b[0m, in \u001b[0;36mimsave\u001b[0;34m(fname, arr, **kwargs)\u001b[0m\n\u001b[1;32m   2600\u001b[0m \u001b[39m@_copy_docstring_and_deprecators\u001b[39m(matplotlib\u001b[39m.\u001b[39mimage\u001b[39m.\u001b[39mimsave)\n\u001b[1;32m   2601\u001b[0m \u001b[39mdef\u001b[39;00m \u001b[39mimsave\u001b[39m(\n\u001b[1;32m   2602\u001b[0m     fname: \u001b[39mstr\u001b[39m \u001b[39m|\u001b[39m os\u001b[39m.\u001b[39mPathLike \u001b[39m|\u001b[39m BinaryIO, arr: ArrayLike, \u001b[39m*\u001b[39m\u001b[39m*\u001b[39mkwargs\n\u001b[1;32m   2603\u001b[0m ) \u001b[39m-\u001b[39m\u001b[39m>\u001b[39m \u001b[39mNone\u001b[39;00m:\n\u001b[0;32m-> 2604\u001b[0m     matplotlib\u001b[39m.\u001b[39;49mimage\u001b[39m.\u001b[39;49mimsave(fname, arr, \u001b[39m*\u001b[39;49m\u001b[39m*\u001b[39;49mkwargs)\n",
-                  "File \u001b[0;32m~/Studia/ml/iml/.venv/lib/python3.9/site-packages/matplotlib/image.py:1676\u001b[0m, in \u001b[0;36mimsave\u001b[0;34m(fname, arr, vmin, vmax, cmap, format, origin, dpi, metadata, pil_kwargs)\u001b[0m\n\u001b[1;32m   1674\u001b[0m pil_kwargs\u001b[39m.\u001b[39msetdefault(\u001b[39m\"\u001b[39m\u001b[39mformat\u001b[39m\u001b[39m\"\u001b[39m, \u001b[39mformat\u001b[39m)\n\u001b[1;32m   1675\u001b[0m pil_kwargs\u001b[39m.\u001b[39msetdefault(\u001b[39m\"\u001b[39m\u001b[39mdpi\u001b[39m\u001b[39m\"\u001b[39m, (dpi, dpi))\n\u001b[0;32m-> 1676\u001b[0m image\u001b[39m.\u001b[39;49msave(fname, \u001b[39m*\u001b[39;49m\u001b[39m*\u001b[39;49mpil_kwargs)\n",
-                  "File \u001b[0;32m~/Studia/ml/iml/.venv/lib/python3.9/site-packages/PIL/Image.py:2605\u001b[0m, in \u001b[0;36mImage.save\u001b[0;34m(self, fp, format, **params)\u001b[0m\n\u001b[1;32m   2602\u001b[0m     fp \u001b[39m=\u001b[39m cast(IO[\u001b[39mbytes\u001b[39m], fp)\n\u001b[1;32m   2604\u001b[0m \u001b[39mtry\u001b[39;00m:\n\u001b[0;32m-> 2605\u001b[0m     save_handler(\u001b[39mself\u001b[39;49m, fp, filename)\n\u001b[1;32m   2606\u001b[0m \u001b[39mexcept\u001b[39;00m \u001b[39mException\u001b[39;00m:\n\u001b[1;32m   2607\u001b[0m     \u001b[39mif\u001b[39;00m open_fp:\n",
-                  "File \u001b[0;32m~/Studia/ml/iml/.venv/lib/python3.9/site-packages/PIL/PngImagePlugin.py:1488\u001b[0m, in \u001b[0;36m_save\u001b[0;34m(im, fp, filename, chunk, save_all)\u001b[0m\n\u001b[1;32m   1484\u001b[0m     single_im \u001b[39m=\u001b[39m _write_multiple_frames(\n\u001b[1;32m   1485\u001b[0m         im, fp, chunk, mode, rawmode, default_image, append_images\n\u001b[1;32m   1486\u001b[0m     )\n\u001b[1;32m   1487\u001b[0m \u001b[39mif\u001b[39;00m single_im:\n\u001b[0;32m-> 1488\u001b[0m     ImageFile\u001b[39m.\u001b[39;49m_save(\n\u001b[1;32m   1489\u001b[0m         single_im,\n\u001b[1;32m   1490\u001b[0m         cast(IO[\u001b[39mbytes\u001b[39;49m], _idat(fp, chunk)),\n\u001b[1;32m   1491\u001b[0m         [ImageFile\u001b[39m.\u001b[39;49m_Tile(\u001b[39m\"\u001b[39;49m\u001b[39mzip\u001b[39;49m\u001b[39m\"\u001b[39;49m, (\u001b[39m0\u001b[39;49m, \u001b[39m0\u001b[39;49m) \u001b[39m+\u001b[39;49m single_im\u001b[39m.\u001b[39;49msize, \u001b[39m0\u001b[39;49m, rawmode)],\n\u001b[1;32m   1492\u001b[0m     )\n\u001b[1;32m   1494\u001b[0m \u001b[39mif\u001b[39;00m info:\n\u001b[1;32m   1495\u001b[0m     \u001b[39mfor\u001b[39;00m info_chunk \u001b[39min\u001b[39;00m info\u001b[39m.\u001b[39mchunks:\n",
-                  "File \u001b[0;32m~/Studia/ml/iml/.venv/lib/python3.9/site-packages/PIL/ImageFile.py:558\u001b[0m, in \u001b[0;36m_save\u001b[0;34m(im, fp, tile, bufsize)\u001b[0m\n\u001b[1;32m    556\u001b[0m     _encode_tile(im, fp, tile, bufsize, fh)\n\u001b[1;32m    557\u001b[0m \u001b[39mexcept\u001b[39;00m (\u001b[39mAttributeError\u001b[39;00m, io\u001b[39m.\u001b[39mUnsupportedOperation) \u001b[39mas\u001b[39;00m exc:\n\u001b[0;32m--> 558\u001b[0m     _encode_tile(im, fp, tile, bufsize, \u001b[39mNone\u001b[39;49;00m, exc)\n\u001b[1;32m    559\u001b[0m \u001b[39mif\u001b[39;00m \u001b[39mhasattr\u001b[39m(fp, \u001b[39m\"\u001b[39m\u001b[39mflush\u001b[39m\u001b[39m\"\u001b[39m):\n\u001b[1;32m    560\u001b[0m     fp\u001b[39m.\u001b[39mflush()\n",
-                  "File \u001b[0;32m~/Studia/ml/iml/.venv/lib/python3.9/site-packages/PIL/ImageFile.py:584\u001b[0m, in \u001b[0;36m_encode_tile\u001b[0;34m(im, fp, tile, bufsize, fh, exc)\u001b[0m\n\u001b[1;32m    581\u001b[0m \u001b[39mif\u001b[39;00m exc:\n\u001b[1;32m    582\u001b[0m     \u001b[39m# compress to Python file-compatible object\u001b[39;00m\n\u001b[1;32m    583\u001b[0m     \u001b[39mwhile\u001b[39;00m \u001b[39mTrue\u001b[39;00m:\n\u001b[0;32m--> 584\u001b[0m         errcode, data \u001b[39m=\u001b[39m encoder\u001b[39m.\u001b[39;49mencode(bufsize)[\u001b[39m1\u001b[39m:]\n\u001b[1;32m    585\u001b[0m         fp\u001b[39m.\u001b[39mwrite(data)\n\u001b[1;32m    586\u001b[0m         \u001b[39mif\u001b[39;00m errcode:\n",
-                  "\u001b[0;31mKeyboardInterrupt\u001b[0m: "
-               ]
-            }
-         ],
+            "## 3. Splitting Audio into Few-Second Subclips\n",
+            "\n",
+            "In this section, we process full audio clips by splitting them into smaller subclips of a fixed duration. This step ensures that the input to our CNN has a consistent size. Additionally, we filter subclips to retain only those with significant speech content, as determined by `webrtcvad`.\n",
+            "\n",
+            "\n",
+            "1. **Random Subclip Generation**:  \n",
+            "   Each full clip is randomly segmented into smaller subclips of `subclip_length` seconds. This ensures variation and better generalization in the dataset.\n",
+            "\n",
+            "2. **Subclip Count Calculation**:  \n",
+            "   For each audio clip, the number of subclips is determined using the formula:\n",
+            "   $$\n",
+            "   \\text{num\\_segments} = \\left \\lfloor{\\frac{\\text{audio\\_length}}{\\text{subclip\\_length}} \\cdot \\text{factor}}\\right \\rfloor\n",
+            "   $$\n",
+            "   - `audio_length`: Total duration of the input audio clip (in seconds).\n",
+            "   - `subclip_length`: Duration of each subclip (in seconds).\n",
+            "   - `factor`: A multiplier (e.g., 1.1) to slightly oversample the number of subclips.\n",
+            "\n",
+            "3. **Speech Filtering**:  \n",
+            "   Only subclips where more than 50% of the audio contains speech (as detected by `webrtcvad`) are saved. This ensures that the CNN training data primarily contains meaningful speech content.\n",
+            "\n",
+            "Then after processing we save log mel grayscale spectrograms into separate directories for every dataset.\n",
+            "\n",
+            "Impact of speech recognition filtering on CNN performance can be seen in [this report](https://api.wandb.ai/links/mytkom-warsaw-university-of-technology/djghqfw5). This comparison showed significant performance boost."
+         ]
+      },
+      {
+         "cell_type": "code",
+         "execution_count": null,
+         "metadata": {},
+         "outputs": [],
          "source": [
             "audio_processor = AudioProcessor()\n",
             "\n",
@@ -329,25 +155,48 @@
          "cell_type": "markdown",
          "metadata": {},
          "source": [
-            "## 4. Mean and standard deviation of training dataset\n",
-            "It is important to normalize data for our Neural Networks. It creates better distribution. It should smoothen loss function plane (so it would be easier to find global minimum). We use only training dataset for this purpose and save it to JSON file next to datasets' image directories.\n",
-            "\n",
-            "Effect of normalization for example CNN can be seen [here](https://wandb.ai/mytkom-warsaw-university-of-technology/iml/reports/Effect-of-normalization-input-for-TutorialCNN--VmlldzoxMDUxMTI1OQ?accessToken=s67utpfjryb4um1240bd56i51zo5oy2bj0gbaqqz79z3hnnabkub1rdhsamhwd2v)."
-         ]
-      },
-      {
-         "cell_type": "code",
-         "execution_count": null,
-         "metadata": {},
-         "outputs": [
-            {
-               "name": "stdout",
-               "output_type": "stream",
-               "text": [
-                  "Mean: 0.4177287220954895, Standard deviation: 0.17890231311321259\n"
-               ]
-            }
-         ],
+            "## 4. Mean and Standard Deviation of the Training Dataset\n",
+            "\n",
+            "Normalization is a crucial preprocessing step when training neural networks. For our dataset of grayscale images, normalization ensures that the pixel intensity values are transformed to have a consistent distribution. This step improves the stability of the training process, smooths the loss function surface, and facilitates optimization by making it easier for the model to converge to the global minimum.\n",
+            "\n",
+            "### Mathematical Description\n",
+            "\n",
+            "Given a training dataset of grayscale images $ \\mathbf{X} = \\{ \\mathbf{I}_1, \\mathbf{I}_2, \\ldots, \\mathbf{I}_N \\} $, where each $ \\mathbf{I}_i $ is a 2D matrix representing an image with pixel intensity values scaled to the range \\([0.0, 1.0]\\), normalization is performed as follows:\n",
+            "\n",
+            "1. **Compute the mean and standard deviation** of the pixel values across all training images:\n",
+            "   $$\n",
+            "   \\mu = \\frac{1}{N \\cdot H \\cdot W} \\sum_{i=1}^N \\sum_{h=1}^H \\sum_{w=1}^W \\mathbf{I}_i(h, w),\n",
+            "   $$\n",
+            "   $$\n",
+            "   \\sigma = \\sqrt{\\frac{1}{N \\cdot H \\cdot W} \\sum_{i=1}^N \\sum_{h=1}^H \\sum_{w=1}^W \\left(\\mathbf{I}_i(h, w) - \\mu\\right)^2},\n",
+            "   $$\n",
+            "   where:\n",
+            "   - $ \\mu $ is the mean pixel intensity across all training images,\n",
+            "   - $ \\sigma $ is the standard deviation of pixel intensities,\n",
+            "   - $ H $ and $ W $ are the height and width of each image,\n",
+            "   - $ \\mathbf{I}_i(h, w) $ represents the pixel intensity at position $(h, w)$ in image $ \\mathbf{I}_i $.\n",
+            "\n",
+            "2. **Normalize each image** $ \\mathbf{I}_i $ using the computed mean and standard deviation:\n",
+            "   $$\n",
+            "   \\mathbf{I}_i^\\text{normalized}(h, w) = \\frac{\\mathbf{I}_i(h, w) - \\mu}{\\sigma}.\n",
+            "   $$\n",
+            "\n",
+            "Here, $ \\mathbf{I}_i^\\text{normalized} $ is the normalized image where pixel values have zero mean and unit variance.\n",
+            "\n",
+            "### Implementation Details\n",
+            "- **Dataset Type**: Grayscale images with pixel intensity values in the range $[0.0, 1.0]$.\n",
+            "- **Normalization Scope**: The mean $ \\mu $ and standard deviation $ \\sigma $ are computed **only from the training dataset**. \n",
+            "- **Storage**: The computed $ \\mu $ and $ \\sigma $ values are saved to a JSON file located alongside the dataset's image directories. This ensures consistent normalization of the validation and test datasets during evaluation.\n",
+            "\n",
+            "### Importance of Normalization\n",
+            "Normalization improves the training process by ensuring a consistent scale across the input data, which helps prevent numerical instability and accelerates model convergence. For an example of the impact of normalization on the performance of a convolutional neural network (CNN), see [this visualization](https://wandb.ai/mytkom-warsaw-university-of-technology/iml/reports/Effect-of-normalization-input-for-TutorialCNN--VmlldzoxMDUxMTI1OQ?accessToken=s67utpfjryb4um1240bd56i51zo5oy2bj0gbaqqz79z3hnnabkub1rdhsamhwd2v)."
+         ]
+      },
+      {
+         "cell_type": "code",
+         "execution_count": null,
+         "metadata": {},
+         "outputs": [],
          "source": [
             "mean, std = compute_mean_std_from_images(TRAIN_DIR)\n",
             "print(f\"Mean: {mean}, Standard deviation: {std}\")\n",
@@ -357,7 +206,7 @@
    ],
    "metadata": {
       "kernelspec": {
-         "display_name": ".venv",
+         "display_name": "venv",
          "language": "python",
          "name": "python3"
       },
@@ -366,236 +215,8 @@
             "name": "ipython",
             "version": 3
          },
-         "file_extension": ".py",
-         "mimetype": "text/x-python",
-         "name": "python",
-         "nbconvert_exporter": "python",
-         "pygments_lexer": "ipython3",
-         "version": "3.9.6"
-      },
-      "vscode": {
-         "interpreter": {
-            "hash": "cccc1e4ed51fc8b9fd510a52ec83f3ba6504ae6c1f28f1731113cc11ad46be9d"
-         }
+         "nbformat": 4,
+         "nbformat_minor": 2
       }
-=======
- "cells": [
-  {
-   "cell_type": "markdown",
-   "metadata": {},
-   "source": [
-    "## First, run this cell to set up paths and import dependencies"
-   ]
-  },
-  {
-   "cell_type": "code",
-   "execution_count": null,
-   "metadata": {},
-   "outputs": [],
-   "source": [
-    "import os\n",
-    "\n",
-    "from tqdm import tqdm\n",
-    "\n",
-    "if not os.path.exists(r\"./notebooks\"):\n",
-    "    %cd ..\n",
-    "\n",
-    "from src.audio_processor import AudioProcessor\n",
-    "from src.audio_dataset_processor import DAPSDatasetProcessor\n",
-    "from src.data_processing import SOAAudioClips, save_mean_std, compute_mean_std_from_images\n",
-    "from src.dataset_analysis import duration_statistics\n",
-    "from src.config import VALID_ACCESS_LABELS, TRAIN_DIR, TEST_DIR, VAL_DIR, DATA_DIR, DATASET_DIR\n",
-    "\n",
-    "os.makedirs(DATASET_DIR, exist_ok=True)\n",
-    "os.makedirs(TRAIN_DIR, exist_ok=True)\n",
-    "os.makedirs(VAL_DIR, exist_ok=True)\n",
-    "os.makedirs(TEST_DIR, exist_ok=True)"
-   ]
-  },
-  {
-   "cell_type": "markdown",
-   "metadata": {},
-   "source": [
-    "## 1. Splitting Allowed `.wav` Files\n",
-    "\n",
-    "We worked with the [DAPS dataset](https://zenodo.org/records/4660670), which contains multiple directories of `.wav` files. The dataset consists of audio recordings of 5 scripts read by 20 different speakers. The directories in the dataset vary based on two main factors: **room** and **recording device** (used for augmentation purposes).\n",
-    "\n",
-    "1. **Allowed Directories**:  \n",
-    "   We first specify which directories are allowed to be included in the dataset. Each directory is identified by its **room** and **recording device** information. The directories contain the `.wav` files, which are grouped by scripts and speakers.\n",
-    "\n",
-    "2. **Dataset Splitting**:  \n",
-    "   Using the `DAPSDatasetProcessor` class, we systematically discover and split the `.wav` files across the following datasets:\n",
-    "   - **Training Dataset**: The set of files used for training the model. (60%)\n",
-    "   - **Validation Dataset**: The set of files used for validating model performance during training. (20%)\n",
-    "   - **Test Dataset**: The set of files used to evaluate the model's final performance. (20%)\n",
-    "\n",
-    "   The splitting process ensures that the same script will not appear in both the training and test datasets, which is important for preventing data leakage. In implementation it takes fom every 5 recordings of combination of **room**, **recording device** and **speaker** first 3 recordings are added to training dataset split, the next one to validate split and the last recording to test dataset split. It ensures that there cannot be a situation, when the same recording of different augmentation is present in the different splits of the input dataset.\n",
-    "\n",
-    "3. **Balancing Classes**:  \n",
-    "   If there is an imbalance between the classes (i.e., one class has more samples than the other), we use `batch_sampler` in the `DataLoader` for training. The `batch_sampler` is configured to **undersample** the major class to balance the datasets. This technique ensures that the model isn't biased toward the more frequent class.\n",
-    "\n",
-    "4. **Organizing Data for Use**:  \n",
-    "   Once the datasets are split and balanced, the files are organized and stored in a separate directories for every dataset split.\n",
-    "\n",
-    "This step ensures that we have properly structured and balanced datasets for training, validation, and testing, which will help to train a robust and generalizable model.\n"
-   ]
-  },
-  {
-   "cell_type": "code",
-   "execution_count": null,
-   "metadata": {},
-   "outputs": [],
-   "source": [
-    "allowed_directories=['ipadflat_confroom1', 'ipadflat_office1', 'ipad_balcony1', 'ipad_bedroom1', 'ipad_confroom1', 'ipad_confroom2', 'ipad_livingroom1', 'ipad_office1', 'ipad_office2', 'iphone_balcony1', 'iphone_bedroom1', 'iphone_livingroom1']\n",
-    "dataset_processor = DAPSDatasetProcessor(DATA_DIR, VALID_ACCESS_LABELS, allowed_directories)\n",
-    "dataset_processor.compute_statistics()\n",
-    "train_set, validate_set, test_set = dataset_processor.get_datasets()"
-   ]
-  },
-  {
-   "cell_type": "markdown",
-   "metadata": {},
-   "source": [
-    "## 2. Duration statistics of .wav files\n",
-    "We calculate input clips duration statistics for each dataset split."
-   ]
-  },
-  {
-   "cell_type": "code",
-   "execution_count": null,
-   "metadata": {},
-   "outputs": [],
-   "source": [
-    "soa_train_full_clips = SOAAudioClips(train_set)\n",
-    "soa_test_full_clips = SOAAudioClips(validate_set)\n",
-    "soa_val_full_clips = SOAAudioClips(test_set)\n",
-    "\n",
-    "print(\"\\nDataset Statistics:\")\n",
-    "print(\"Training set:\")\n",
-    "print(duration_statistics(soa_train_full_clips.clips))\n",
-    "\n",
-    "print(\"Validation set:\")\n",
-    "print(duration_statistics(soa_test_full_clips.clips))\n",
-    "\n",
-    "print(\"Test set:\")\n",
-    "print(duration_statistics(soa_val_full_clips.clips))"
-   ]
-  },
-  {
-   "cell_type": "markdown",
-   "metadata": {},
-   "source": [
-    "## 3. Splitting Audio into Few-Second Subclips\n",
-    "\n",
-    "In this section, we process full audio clips by splitting them into smaller subclips of a fixed duration. This step ensures that the input to our CNN has a consistent size. Additionally, we filter subclips to retain only those with significant speech content, as determined by `webrtcvad`.\n",
-    "\n",
-    "\n",
-    "1. **Random Subclip Generation**:  \n",
-    "   Each full clip is randomly segmented into smaller subclips of `subclip_length` seconds. This ensures variation and better generalization in the dataset.\n",
-    "\n",
-    "2. **Subclip Count Calculation**:  \n",
-    "   For each audio clip, the number of subclips is determined using the formula:\n",
-    "   $$\n",
-    "   \\text{num\\_segments} = \\left \\lfloor{\\frac{\\text{audio\\_length}}{\\text{subclip\\_length}} \\cdot \\text{factor}}\\right \\rfloor\n",
-    "   $$\n",
-    "   - `audio_length`: Total duration of the input audio clip (in seconds).\n",
-    "   - `subclip_length`: Duration of each subclip (in seconds).\n",
-    "   - `factor`: A multiplier (e.g., 1.1) to slightly oversample the number of subclips.\n",
-    "\n",
-    "3. **Speech Filtering**:  \n",
-    "   Only subclips where more than 50% of the audio contains speech (as detected by `webrtcvad`) are saved. This ensures that the CNN training data primarily contains meaningful speech content.\n",
-    "\n",
-    "Then after processing we save log mel grayscale spectrograms into separate directories for every dataset.\n",
-    "\n",
-    "Impact of speech recognition filtering on CNN performance can be seen in [this report](https://api.wandb.ai/links/mytkom-warsaw-university-of-technology/djghqfw5). This comparison showed significant performance boost."
-   ]
-  },
-  {
-   "cell_type": "code",
-   "execution_count": null,
-   "metadata": {},
-   "outputs": [],
-   "source": [
-    "audio_processor = AudioProcessor()\n",
-    "\n",
-    "print(\"Preprocessed Train Dataset:\")\n",
-    "duration_stats = audio_processor.process_audio_clips(soa_train_full_clips, TRAIN_DIR)\n",
-    "print(duration_stats)\n",
-    "\n",
-    "print(\"\\nPreprocessed Validation Dataset:\")\n",
-    "duration_stats = audio_processor.process_audio_clips(soa_val_full_clips, VAL_DIR)\n",
-    "print(duration_stats)\n",
-    "\n",
-    "print(\"\\nPreprocessed Test Dataset:\")\n",
-    "duration_stats = audio_processor.process_audio_clips(soa_test_full_clips, TEST_DIR)\n",
-    "print(duration_stats)"
-   ]
-  },
-  {
-   "cell_type": "markdown",
-   "metadata": {},
-   "source": [
-    "## 4. Mean and Standard Deviation of the Training Dataset\n",
-    "\n",
-    "Normalization is a crucial preprocessing step when training neural networks. For our dataset of grayscale images, normalization ensures that the pixel intensity values are transformed to have a consistent distribution. This step improves the stability of the training process, smooths the loss function surface, and facilitates optimization by making it easier for the model to converge to the global minimum.\n",
-    "\n",
-    "### Mathematical Description\n",
-    "\n",
-    "Given a training dataset of grayscale images $ \\mathbf{X} = \\{ \\mathbf{I}_1, \\mathbf{I}_2, \\ldots, \\mathbf{I}_N \\} $, where each $ \\mathbf{I}_i $ is a 2D matrix representing an image with pixel intensity values scaled to the range \\([0.0, 1.0]\\), normalization is performed as follows:\n",
-    "\n",
-    "1. **Compute the mean and standard deviation** of the pixel values across all training images:\n",
-    "   $$\n",
-    "   \\mu = \\frac{1}{N \\cdot H \\cdot W} \\sum_{i=1}^N \\sum_{h=1}^H \\sum_{w=1}^W \\mathbf{I}_i(h, w),\n",
-    "   $$\n",
-    "   $$\n",
-    "   \\sigma = \\sqrt{\\frac{1}{N \\cdot H \\cdot W} \\sum_{i=1}^N \\sum_{h=1}^H \\sum_{w=1}^W \\left(\\mathbf{I}_i(h, w) - \\mu\\right)^2},\n",
-    "   $$\n",
-    "   where:\n",
-    "   - $ \\mu $ is the mean pixel intensity across all training images,\n",
-    "   - $ \\sigma $ is the standard deviation of pixel intensities,\n",
-    "   - $ H $ and $ W $ are the height and width of each image,\n",
-    "   - $ \\mathbf{I}_i(h, w) $ represents the pixel intensity at position $(h, w)$ in image $ \\mathbf{I}_i $.\n",
-    "\n",
-    "2. **Normalize each image** $ \\mathbf{I}_i $ using the computed mean and standard deviation:\n",
-    "   $$\n",
-    "   \\mathbf{I}_i^\\text{normalized}(h, w) = \\frac{\\mathbf{I}_i(h, w) - \\mu}{\\sigma}.\n",
-    "   $$\n",
-    "\n",
-    "Here, $ \\mathbf{I}_i^\\text{normalized} $ is the normalized image where pixel values have zero mean and unit variance.\n",
-    "\n",
-    "### Implementation Details\n",
-    "- **Dataset Type**: Grayscale images with pixel intensity values in the range $[0.0, 1.0]$.\n",
-    "- **Normalization Scope**: The mean $ \\mu $ and standard deviation $ \\sigma $ are computed **only from the training dataset**. \n",
-    "- **Storage**: The computed $ \\mu $ and $ \\sigma $ values are saved to a JSON file located alongside the dataset's image directories. This ensures consistent normalization of the validation and test datasets during evaluation.\n",
-    "\n",
-    "### Importance of Normalization\n",
-    "Normalization improves the training process by ensuring a consistent scale across the input data, which helps prevent numerical instability and accelerates model convergence. For an example of the impact of normalization on the performance of a convolutional neural network (CNN), see [this visualization](https://wandb.ai/mytkom-warsaw-university-of-technology/iml/reports/Effect-of-normalization-input-for-TutorialCNN--VmlldzoxMDUxMTI1OQ?accessToken=s67utpfjryb4um1240bd56i51zo5oy2bj0gbaqqz79z3hnnabkub1rdhsamhwd2v)."
-   ]
-  },
-  {
-   "cell_type": "code",
-   "execution_count": null,
-   "metadata": {},
-   "outputs": [],
-   "source": [
-    "mean, std = compute_mean_std_from_images(TRAIN_DIR)\n",
-    "print(f\"Mean: {mean}, Standard deviation: {std}\")\n",
-    "save_mean_std(mean, std, f\"{DATASET_DIR}/scaling_params.json\")"
-   ]
-  }
- ],
- "metadata": {
-  "kernelspec": {
-   "display_name": "venv",
-   "language": "python",
-   "name": "python3"
-  },
-  "language_info": {
-   "codemirror_mode": {
-    "name": "ipython",
-    "version": 3
->>>>>>> b35b49a9
-   },
-   "nbformat": 4,
-   "nbformat_minor": 2
+   }
 }